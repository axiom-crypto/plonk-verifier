--- conflicted
+++ resolved
@@ -1,11 +1,4 @@
 pub mod arithmetic;
-<<<<<<< HEAD
-pub mod msm;
-pub mod protocol;
-pub mod transcript;
-
-pub(crate) use itertools::Itertools;
-=======
 pub mod hash;
 pub mod msm;
 pub mod poly;
@@ -51,5 +44,4 @@
     }
     #[cfg(not(feature = "parallel"))]
     f((v, 0));
-}
->>>>>>> 72122833
+}