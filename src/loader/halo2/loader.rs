use crate::{
<<<<<<< HEAD
    loader::{EcPointLoader, LoadedEcPoint, LoadedScalar, Loader, ScalarLoader},
    util::{
        arithmetic::{Curve, CurveAffine, Field, FieldOps, PrimeCurveAffine, PrimeField},
        Itertools,
    },
};
use halo2_base::{
    self,
    gates::{flex_gate::FlexGateConfig, range::RangeConfig, GateInstructions, RangeInstructions},
    utils::fe_to_bigint,
    Context,
    QuantumCell::{self, Constant, Existing, Witness},
};
use halo2_ecc::{
    bigint::{CRTInteger, OverflowInteger},
    ecc::{fixed::FixedEccPoint, EccChip, EccPoint},
    fields::{fp::FpConfig, FieldChip},
};
use halo2_proofs::circuit;
use num_bigint::{BigInt, BigUint};
=======
    loader::{
        halo2::shim::{EccInstructions, IntegerInstructions},
        EcPointLoader, LoadedEcPoint, LoadedScalar, Loader, ScalarLoader,
    },
    util::{
        arithmetic::{CurveAffine, Field, FieldOps},
        Itertools,
    },
};
use halo2_proofs::circuit;
>>>>>>> 72122833
use std::{
    cell::{Ref, RefCell, RefMut},
    fmt::{self, Debug},
<<<<<<< HEAD
    ops::{Add, AddAssign, Deref, DerefMut, Mul, MulAssign, Neg, Sub, SubAssign},
    rc::Rc,
};

pub type AssignedValue<C> = halo2_base::AssignedValue<<C as PrimeCurveAffine>::Scalar>;
pub type BaseFieldChip<C> = FpConfig<<C as CurveAffine>::ScalarExt, <C as CurveAffine>::Base>;
pub type AssignedInteger<C> = CRTInteger<<C as CurveAffine>::ScalarExt>;
pub type AssignedEcPoint<C> = EccPoint<<C as CurveAffine>::ScalarExt, AssignedInteger<C>>;

// Sometimes it is useful to know that a cell is really a constant, for optimization purposes
#[derive(Clone, Debug)]
pub enum Value<T, L> {
    Constant(T),
    Assigned(L),
}

pub struct Halo2Loader<'a, 'b, C: CurveAffine> {
    pub ecc_chip: EccChip<'a, C::Scalar, BaseFieldChip<C>>,
    ctx: RefCell<Context<'b, C::Scalar>>,
    num_ec_point: RefCell<usize>,
    num_scalar: RefCell<usize>,
}
impl<'a, 'b, C: CurveAffine> Debug for Halo2Loader<'a, 'b, C> {
    fn fmt(&self, f: &mut fmt::Formatter<'_>) -> fmt::Result {
        f.debug_struct("Halo2Loader")
            .field("num_ec_point", &self.num_ec_point)
            .field("num_scalar", &self.num_scalar)
            .finish()
    }
}

impl<'a, 'b, C: CurveAffine> Halo2Loader<'a, 'b, C>
where
    C::Base: PrimeField,
{
    pub fn new(field_chip: &'a BaseFieldChip<C>, ctx: Context<'b, C::Scalar>) -> Rc<Self> {
        Rc::new(Self {
            ecc_chip: EccChip::construct(field_chip),
            ctx: RefCell::new(ctx),
            num_ec_point: RefCell::new(0),
            num_scalar: RefCell::new(0),
        })
    }

    pub fn ecc_chip(&self) -> &EccChip<'a, C::Scalar, BaseFieldChip<C>> {
        &self.ecc_chip
    }

    pub fn field_chip(&self) -> &BaseFieldChip<C> {
        &self.ecc_chip.field_chip
    }

    pub fn range(&self) -> &RangeConfig<C::Scalar> {
        self.field_chip().range()
    }

    pub fn gate(&self) -> &FlexGateConfig<C::Scalar> {
        &self.range().gate
    }

    pub fn ctx(&self) -> impl Deref<Target = Context<'b, C::Scalar>> + '_ {
        self.ctx.borrow()
    }

    pub fn ctx_mut(&self) -> impl DerefMut<Target = Context<'b, C::Scalar>> + '_ {
        self.ctx.borrow_mut()
    }

    pub fn finalize(&self) {
        let stats = self
            .field_chip()
            .finalize(&mut self.ctx_mut())
            .expect("finalizing constants and lookups");
        println!("stats (max rows fixed, total fixed cells, max rows lookup) {:?}", stats);

        let total_cells =
            self.ctx.borrow().advice_rows[&self.range().context_id].iter().sum::<usize>();
        println!("total non-lookup advice cells used: {}", total_cells);
        println!(
            "total cells used in special lookup advice columns: {}",
            self.ctx.borrow().cells_to_lookup.len()
        );
    }

    pub fn assign_const_scalar(self: &Rc<Self>, constant: C::Scalar) -> Scalar<'a, 'b, C> {
        let output = if constant == C::Scalar::zero() {
            self.gate().load_zero(&mut self.ctx_mut()).unwrap()
        } else {
            let assigned = self
                .gate()
                .assign_region_smart(
                    &mut self.ctx_mut(),
                    vec![Constant(constant)],
                    vec![],
                    vec![],
                    vec![],
                )
                .unwrap();
            assigned[0].clone()
        };
        self.scalar(Value::Assigned(output))
    }

    pub fn assign_scalar(self: &Rc<Self>, scalar: circuit::Value<C::Scalar>) -> Scalar<'a, 'b, C> {
        let assigned = self
            .gate()
            .assign_region_smart(&mut self.ctx_mut(), vec![Witness(scalar)], vec![], vec![], vec![])
            .unwrap();
        self.scalar(Value::Assigned(assigned[0].clone()))
    }

    pub fn scalar(self: &Rc<Self>, value: Value<C::Scalar, AssignedValue<C>>) -> Scalar<'a, 'b, C> {
        let index = *self.num_scalar.borrow();
        *self.num_scalar.borrow_mut() += 1;
        Scalar { loader: self.clone(), index, value }
    }

    pub fn scalar_from_assigned(self: &Rc<Self>, assigned: AssignedValue<C>) -> Scalar<'a, 'b, C> {
        self.scalar(Value::Assigned(assigned))
    }

    pub fn ec_point(self: &Rc<Self>, assigned: AssignedEcPoint<C>) -> EcPoint<'a, 'b, C> {
        let index = *self.num_ec_point.borrow();
        *self.num_ec_point.borrow_mut() += 1;
        EcPoint { loader: self.clone(), value: Value::Assigned(assigned), index }
    }

    pub fn assign_const_ec_point(self: &Rc<Self>, ec_point: C) -> EcPoint<'a, 'b, C> {
        let index = *self.num_ec_point.borrow();
        *self.num_ec_point.borrow_mut() += 1;
        EcPoint { loader: self.clone(), value: Value::Constant(ec_point), index }
    }

    pub fn assign_ec_point(self: &Rc<Self>, ec_point: circuit::Value<C>) -> EcPoint<'a, 'b, C> {
        let assigned = self.ecc_chip.assign_point(&mut self.ctx_mut(), ec_point).unwrap();
        let is_on_curve_or_infinity =
            self.ecc_chip.is_on_curve_or_infinity::<C>(&mut self.ctx_mut(), &assigned).unwrap();
        self.gate()
            .assert_is_const(&mut self.ctx_mut(), &is_on_curve_or_infinity, C::Scalar::one())
            .unwrap();

        self.ec_point(assigned)
=======
    marker::PhantomData,
    ops::{Add, AddAssign, Deref, Mul, MulAssign, Neg, Sub, SubAssign},
    rc::Rc,
};

#[derive(Debug)]
pub struct Halo2Loader<'a, C: CurveAffine, EccChip: EccInstructions<'a, C>> {
    ecc_chip: RefCell<EccChip>,
    ctx: RefCell<EccChip::Context>,
    num_scalar: RefCell<usize>,
    num_ec_point: RefCell<usize>,
    _marker: PhantomData<C>,
    #[cfg(test)]
    row_meterings: RefCell<Vec<(String, usize)>>,
}

impl<'a, C: CurveAffine, EccChip: EccInstructions<'a, C>> Halo2Loader<'a, C, EccChip> {
    pub fn new(ecc_chip: EccChip, ctx: EccChip::Context) -> Rc<Self> {
        Rc::new(Self {
            ecc_chip: RefCell::new(ecc_chip),
            ctx: RefCell::new(ctx),
            num_scalar: RefCell::default(),
            num_ec_point: RefCell::default(),
            #[cfg(test)]
            row_meterings: RefCell::default(),
            _marker: PhantomData,
        })
    }

    pub fn into_ctx(self) -> EccChip::Context {
        self.ctx.into_inner()
    }

    pub fn ecc_chip(&self) -> Ref<EccChip> {
        self.ecc_chip.borrow()
    }

    pub fn scalar_chip(&self) -> Ref<EccChip::ScalarChip> {
        Ref::map(self.ecc_chip(), |ecc_chip| ecc_chip.scalar_chip())
    }

    pub fn ctx(&self) -> Ref<EccChip::Context> {
        self.ctx.borrow()
    }

    pub fn ctx_mut(&self) -> RefMut<'_, EccChip::Context> {
        self.ctx.borrow_mut()
    }

    fn assign_const_scalar(self: &Rc<Self>, constant: C::Scalar) -> EccChip::AssignedScalar {
        self.scalar_chip()
            .assign_constant(&mut self.ctx_mut(), constant)
            .unwrap()
    }

    pub fn assign_scalar(
        self: &Rc<Self>,
        scalar: circuit::Value<C::Scalar>,
    ) -> Scalar<'a, C, EccChip> {
        let assigned = self
            .scalar_chip()
            .assign_integer(&mut self.ctx_mut(), scalar)
            .unwrap();
        self.scalar_from_assigned(assigned)
    }

    pub fn scalar_from_assigned(
        self: &Rc<Self>,
        assigned: EccChip::AssignedScalar,
    ) -> Scalar<'a, C, EccChip> {
        self.scalar(Value::Assigned(assigned))
    }

    fn scalar(
        self: &Rc<Self>,
        value: Value<C::Scalar, EccChip::AssignedScalar>,
    ) -> Scalar<'a, C, EccChip> {
        let index = *self.num_scalar.borrow();
        *self.num_scalar.borrow_mut() += 1;
        Scalar {
            loader: self.clone(),
            index,
            value: value.into(),
        }
    }

    fn assign_const_ec_point(self: &Rc<Self>, constant: C) -> EccChip::AssignedEcPoint {
        self.ecc_chip()
            .assign_constant(&mut self.ctx_mut(), constant)
            .unwrap()
    }

    pub fn assign_ec_point(
        self: &Rc<Self>,
        ec_point: circuit::Value<C>,
    ) -> EcPoint<'a, C, EccChip> {
        let assigned = self
            .ecc_chip()
            .assign_point(&mut self.ctx_mut(), ec_point)
            .unwrap();
        self.ec_point_from_assigned(assigned)
>>>>>>> 72122833
    }

    pub fn ec_point_from_assigned(
        self: &Rc<Self>,
<<<<<<< HEAD
        x_limbs: Vec<AssignedValue<C>>,
        y_limbs: Vec<AssignedValue<C>>,
    ) -> EcPoint<'a, 'b, C> {
        let limbs_to_crt = |limbs| {
            let native = OverflowInteger::evaluate(
                self.gate(),
                &mut self.ctx_mut(),
                &limbs,
                self.field_chip().limb_bits,
            )
            .unwrap();
            let mut big_value = circuit::Value::known(BigInt::from(0));
            for limb in limbs.iter().rev() {
                let limb_big = limb.value().map(|v| fe_to_bigint(v));
                big_value = big_value.map(|acc| acc << self.field_chip().limb_bits) + limb_big;
            }
            let truncation = OverflowInteger::construct(
                limbs,
                (BigUint::from(1u64) << self.field_chip().limb_bits) - 1usize,
                self.field_chip().limb_bits,
                self.field_chip().p.clone() - 1usize,
            );
            CRTInteger::construct(truncation, native, big_value)
        };

        let ec_point = EccPoint::construct(limbs_to_crt(x_limbs), limbs_to_crt(y_limbs));
        self.ecc_chip
            .assert_is_on_curve::<C>(&mut self.ctx_mut(), &ec_point)
            .expect("ec point should lie on curve");

        self.ec_point(ec_point)
    }

    fn add(self: &Rc<Self>, lhs: &Scalar<'a, 'b, C>, rhs: &Scalar<'a, 'b, C>) -> Scalar<'a, 'b, C> {
        let output = match (&lhs.value, &rhs.value) {
            (Value::Constant(lhs), Value::Constant(rhs)) => Value::Constant(*lhs + rhs),
            (Value::Assigned(assigned), Value::Constant(constant))
            | (Value::Constant(constant), Value::Assigned(assigned)) => Value::Assigned(
                GateInstructions::add(
                    self.gate(),
                    &mut self.ctx_mut(),
                    &Existing(assigned),
                    &Constant(*constant),
                )
                .expect("add should not fail"),
            ),
            (Value::Assigned(lhs), Value::Assigned(rhs)) => Value::Assigned(
                GateInstructions::add(
                    self.gate(),
                    &mut self.ctx_mut(),
                    &Existing(lhs),
                    &Existing(rhs),
                )
                .expect("add should not fail"),
            ),
=======
        assigned: EccChip::AssignedEcPoint,
    ) -> EcPoint<'a, C, EccChip> {
        self.ec_point(Value::Assigned(assigned))
    }

    fn ec_point(
        self: &Rc<Self>,
        value: Value<C, EccChip::AssignedEcPoint>,
    ) -> EcPoint<'a, C, EccChip> {
        let index = *self.num_ec_point.borrow();
        *self.num_ec_point.borrow_mut() += 1;
        EcPoint {
            loader: self.clone(),
            index,
            value: value.into(),
        }
    }

    fn add(
        self: &Rc<Self>,
        lhs: &Scalar<'a, C, EccChip>,
        rhs: &Scalar<'a, C, EccChip>,
    ) -> Scalar<'a, C, EccChip> {
        let output = match (lhs.value().deref(), rhs.value().deref()) {
            (Value::Constant(lhs), Value::Constant(rhs)) => Value::Constant(*lhs + rhs),
            (Value::Assigned(assigned), Value::Constant(constant))
            | (Value::Constant(constant), Value::Assigned(assigned)) => self
                .scalar_chip()
                .sum_with_coeff_and_const(
                    &mut self.ctx_mut(),
                    &[(C::Scalar::one(), assigned)],
                    *constant,
                )
                .map(Value::Assigned)
                .unwrap(),
            (Value::Assigned(lhs), Value::Assigned(rhs)) => self
                .scalar_chip()
                .sum_with_coeff_and_const(
                    &mut self.ctx_mut(),
                    &[(C::Scalar::one(), lhs), (C::Scalar::one(), rhs)],
                    C::Scalar::zero(),
                )
                .map(Value::Assigned)
                .unwrap(),
>>>>>>> 72122833
        };
        self.scalar(output)
    }

<<<<<<< HEAD
    fn sub(self: &Rc<Self>, lhs: &Scalar<'a, 'b, C>, rhs: &Scalar<'a, 'b, C>) -> Scalar<'a, 'b, C> {
        let output = match (&lhs.value, &rhs.value) {
            (Value::Constant(lhs), Value::Constant(rhs)) => Value::Constant(*lhs - rhs),
            (Value::Constant(constant), Value::Assigned(assigned)) => Value::Assigned(
                GateInstructions::sub(
                    self.gate(),
                    &mut self.ctx_mut(),
                    &Constant(*constant),
                    &Existing(assigned),
                )
                .expect("sub should not fail"),
            ),
            (Value::Assigned(assigned), Value::Constant(constant)) => Value::Assigned(
                GateInstructions::sub(
                    self.gate(),
                    &mut self.ctx_mut(),
                    &Existing(assigned),
                    &Constant(*constant),
                )
                .expect("sub should not fail"),
            ),
            (Value::Assigned(lhs), Value::Assigned(rhs)) => Value::Assigned(
                GateInstructions::sub(
                    self.gate(),
                    &mut self.ctx_mut(),
                    &Existing(lhs),
                    &Existing(rhs),
                )
                .expect("sub should not fail"),
            ),
=======
    fn sub(
        self: &Rc<Self>,
        lhs: &Scalar<'a, C, EccChip>,
        rhs: &Scalar<'a, C, EccChip>,
    ) -> Scalar<'a, C, EccChip> {
        let output = match (lhs.value().deref(), rhs.value().deref()) {
            (Value::Constant(lhs), Value::Constant(rhs)) => Value::Constant(*lhs - rhs),
            (Value::Constant(constant), Value::Assigned(assigned)) => self
                .scalar_chip()
                .sum_with_coeff_and_const(
                    &mut self.ctx_mut(),
                    &[(-C::Scalar::one(), assigned)],
                    *constant,
                )
                .map(Value::Assigned)
                .unwrap(),
            (Value::Assigned(assigned), Value::Constant(constant)) => self
                .scalar_chip()
                .sum_with_coeff_and_const(
                    &mut self.ctx_mut(),
                    &[(C::Scalar::one(), assigned)],
                    -*constant,
                )
                .map(Value::Assigned)
                .unwrap(),
            (Value::Assigned(lhs), Value::Assigned(rhs)) => {
                IntegerInstructions::sub(self.scalar_chip().deref(), &mut self.ctx_mut(), lhs, rhs)
                    .map(Value::Assigned)
                    .unwrap()
            }
>>>>>>> 72122833
        };
        self.scalar(output)
    }

<<<<<<< HEAD
    fn mul(self: &Rc<Self>, lhs: &Scalar<'a, 'b, C>, rhs: &Scalar<'a, 'b, C>) -> Scalar<'a, 'b, C> {
        let output = match (&lhs.value, &rhs.value) {
            (Value::Constant(lhs), Value::Constant(rhs)) => Value::Constant(*lhs * rhs),
            (Value::Assigned(assigned), Value::Constant(constant))
            | (Value::Constant(constant), Value::Assigned(assigned)) => Value::Assigned(
                GateInstructions::mul(
                    self.gate(),
                    &mut self.ctx_mut(),
                    &Existing(assigned),
                    &Constant(*constant),
                )
                .expect("mul should not fail"),
            ),
            (Value::Assigned(lhs), Value::Assigned(rhs)) => Value::Assigned(
                GateInstructions::mul(
                    self.gate(),
                    &mut self.ctx_mut(),
                    &Existing(lhs),
                    &Existing(rhs),
                )
                .expect("mul should not fail"),
            ),
=======
    fn mul(
        self: &Rc<Self>,
        lhs: &Scalar<'a, C, EccChip>,
        rhs: &Scalar<'a, C, EccChip>,
    ) -> Scalar<'a, C, EccChip> {
        let output = match (lhs.value().deref(), rhs.value().deref()) {
            (Value::Constant(lhs), Value::Constant(rhs)) => Value::Constant(*lhs * rhs),
            (Value::Assigned(assigned), Value::Constant(constant))
            | (Value::Constant(constant), Value::Assigned(assigned)) => self
                .scalar_chip()
                .sum_with_coeff_and_const(
                    &mut self.ctx_mut(),
                    &[(*constant, assigned)],
                    C::Scalar::zero(),
                )
                .map(Value::Assigned)
                .unwrap(),
            (Value::Assigned(lhs), Value::Assigned(rhs)) => self
                .scalar_chip()
                .sum_products_with_coeff_and_const(
                    &mut self.ctx_mut(),
                    &[(C::Scalar::one(), lhs, rhs)],
                    C::Scalar::zero(),
                )
                .map(Value::Assigned)
                .unwrap(),
>>>>>>> 72122833
        };
        self.scalar(output)
    }

<<<<<<< HEAD
    fn mul_add(
        self: &Rc<Self>,
        a: &Scalar<'a, 'b, C>,
        b: &Scalar<'a, 'b, C>,
        c: &Scalar<'a, 'b, C>,
    ) -> Scalar<'a, 'b, C> {
        if let (Value::Constant(a), Value::Constant(b), Value::Constant(c)) =
            (&a.value, &b.value, &c.value)
        {
            return self.scalar(Value::Constant(*a * b + c));
        }
        let a = match &a.value {
            Value::Constant(constant) => Constant(*constant),
            Value::Assigned(assigned) => Existing(assigned),
        };
        let b = match &b.value {
            Value::Constant(constant) => Constant(*constant),
            Value::Assigned(assigned) => Existing(assigned),
        };
        let c = match &c.value {
            Value::Constant(constant) => Constant(*constant),
            Value::Assigned(assigned) => Existing(assigned),
        };
        let output = self.gate().mul_add(&mut self.ctx_mut(), &a, &b, &c).unwrap();
        self.scalar(Value::Assigned(output))
    }

    fn neg(self: &Rc<Self>, scalar: &Scalar<'a, 'b, C>) -> Scalar<'a, 'b, C> {
        let output = match &scalar.value {
            Value::Constant(constant) => Value::Constant(constant.neg()),
            Value::Assigned(assigned) => Value::Assigned(
                GateInstructions::neg(self.gate(), &mut self.ctx_mut(), &Existing(assigned))
                    .expect("neg should not fail"),
            ),
=======
    fn neg(self: &Rc<Self>, scalar: &Scalar<'a, C, EccChip>) -> Scalar<'a, C, EccChip> {
        let output = match scalar.value().deref() {
            Value::Constant(constant) => Value::Constant(constant.neg()),
            Value::Assigned(assigned) => {
                IntegerInstructions::neg(self.scalar_chip().deref(), &mut self.ctx_mut(), assigned)
                    .map(Value::Assigned)
                    .unwrap()
            }
>>>>>>> 72122833
        };
        self.scalar(output)
    }

<<<<<<< HEAD
    fn invert(self: &Rc<Self>, scalar: &Scalar<'a, 'b, C>) -> Scalar<'a, 'b, C> {
        let output = match &scalar.value {
            Value::Constant(constant) => Value::Constant(Field::invert(constant).unwrap()),
            Value::Assigned(assigned) => Value::Assigned({
                // make sure scalar != 0
                let is_zero =
                    RangeInstructions::is_zero(self.range(), &mut self.ctx_mut(), assigned)
                        .unwrap();
                self.gate()
                    .assert_is_const(&mut self.ctx_mut(), &is_zero, C::Scalar::zero())
                    .unwrap();
                GateInstructions::div_unsafe(
                    self.gate(),
                    &mut self.ctx_mut(),
                    &Constant(C::Scalar::one()),
                    &Existing(assigned),
                )
                .expect("invert should not fail")
            }),
        };
        self.scalar(output)
    }

    fn div(self: &Rc<Self>, lhs: &Scalar<'a, 'b, C>, rhs: &Scalar<'a, 'b, C>) -> Scalar<'a, 'b, C> {
        let output = match (&lhs.value, &rhs.value) {
            (Value::Constant(lhs), Value::Constant(rhs)) => {
                Value::Constant(*lhs * Field::invert(rhs).unwrap())
            }
            (Value::Constant(constant), Value::Assigned(assigned)) => Value::Assigned(
                GateInstructions::div_unsafe(
                    self.gate(),
                    &mut self.ctx_mut(),
                    &Constant(*constant),
                    &Existing(assigned),
                )
                .expect("div should not fail"),
            ),
            (Value::Assigned(assigned), Value::Constant(constant)) => Value::Assigned(
                GateInstructions::div_unsafe(
                    self.gate(),
                    &mut self.ctx_mut(),
                    &Existing(assigned),
                    &Constant(*constant),
                )
                .expect("div should not fail"),
            ),
            (Value::Assigned(lhs), Value::Assigned(rhs)) => Value::Assigned(
                GateInstructions::div_unsafe(
                    self.gate(),
                    &mut self.ctx_mut(),
                    &Existing(lhs),
                    &Existing(rhs),
                )
                .expect("div should not fail"),
            ),
        };
        self.scalar(output)
=======
    fn invert(self: &Rc<Self>, scalar: &Scalar<'a, C, EccChip>) -> Scalar<'a, C, EccChip> {
        let output = match scalar.value().deref() {
            Value::Constant(constant) => Value::Constant(Field::invert(constant).unwrap()),
            Value::Assigned(assigned) => Value::Assigned(
                IntegerInstructions::invert(
                    self.scalar_chip().deref(),
                    &mut self.ctx_mut(),
                    assigned,
                )
                .unwrap(),
            ),
        };
        self.scalar(output)
    }
}

#[cfg(test)]
impl<'a, C: CurveAffine, EccChip: EccInstructions<'a, C>> Halo2Loader<'a, C, EccChip> {
    fn start_row_metering(self: &Rc<Self>, identifier: &str) {
        use crate::loader::halo2::shim::Context;

        self.row_meterings
            .borrow_mut()
            .push((identifier.to_string(), self.ctx().offset()))
    }

    fn end_row_metering(self: &Rc<Self>) {
        use crate::loader::halo2::shim::Context;

        let mut row_meterings = self.row_meterings.borrow_mut();
        let (_, row) = row_meterings.last_mut().unwrap();
        *row = self.ctx().offset() - *row;
    }

    pub fn print_row_metering(self: &Rc<Self>) {
        for (identifier, cost) in self.row_meterings.borrow().iter() {
            println!("{}: {}", identifier, cost);
        }
>>>>>>> 72122833
    }
}

#[derive(Clone, Debug)]
pub enum Value<T, L> {
    Constant(T),
    Assigned(L),
}

impl<T, L> Value<T, L> {
    fn maybe_const(&self) -> Option<T>
    where
        T: Copy,
    {
        match self {
            Value::Constant(constant) => Some(*constant),
            _ => None,
        }
    }

    fn assigned(&self) -> &L {
        match self {
            Value::Assigned(assigned) => assigned,
            _ => unreachable!(),
        }
    }
}

#[derive(Clone)]
<<<<<<< HEAD
pub struct Scalar<'a, 'b, C: CurveAffine> {
    loader: Rc<Halo2Loader<'a, 'b, C>>,
    index: usize,
    value: Value<C::Scalar, AssignedValue<C>>,
}

impl<'a, 'b, C: CurveAffine> Scalar<'a, 'b, C> {
    pub fn assigned(&self) -> AssignedValue<C> {
        match &self.value {
            Value::Constant(constant) => self.loader.assign_const_scalar(*constant).assigned(),
            Value::Assigned(assigned) => assigned.clone(),
=======
pub struct Scalar<'a, C: CurveAffine, EccChip: EccInstructions<'a, C>> {
    loader: Rc<Halo2Loader<'a, C, EccChip>>,
    index: usize,
    value: RefCell<Value<C::Scalar, EccChip::AssignedScalar>>,
}

impl<'a, C: CurveAffine, EccChip: EccInstructions<'a, C>> Scalar<'a, C, EccChip> {
    pub fn loader(&self) -> &Rc<Halo2Loader<'a, C, EccChip>> {
        &self.loader
    }

    pub fn into_assigned(self) -> EccChip::AssignedScalar {
        match self.value.into_inner() {
            Value::Constant(constant) => self.loader.assign_const_scalar(constant),
            Value::Assigned(assigned) => assigned,
        }
    }

    pub fn assigned(&self) -> Ref<EccChip::AssignedScalar> {
        if let Some(constant) = self.maybe_const() {
            *self.value.borrow_mut() = Value::Assigned(self.loader.assign_const_scalar(constant))
>>>>>>> 72122833
        }
        Ref::map(self.value.borrow(), Value::assigned)
    }

    fn value(&self) -> Ref<Value<C::Scalar, EccChip::AssignedScalar>> {
        self.value.borrow()
    }

    fn maybe_const(&self) -> Option<C::Scalar> {
        self.value().deref().maybe_const()
    }

    pub fn to_quantum(&self) -> QuantumCell<C::Scalar> {
        match &self.value {
            Value::Constant(constant) => Constant(*constant),
            Value::Assigned(assigned) => Existing(assigned),
        }
    }
}

<<<<<<< HEAD
impl<'a, 'b, C: CurveAffine> PartialEq for Scalar<'a, 'b, C> {
=======
impl<'a, C: CurveAffine, EccChip: EccInstructions<'a, C>> PartialEq for Scalar<'a, C, EccChip> {
>>>>>>> 72122833
    fn eq(&self, other: &Self) -> bool {
        self.index == other.index
    }
}

<<<<<<< HEAD
impl<'a, 'b, C: CurveAffine> LoadedScalar<C::Scalar> for Scalar<'a, 'b, C> {
    type Loader = Rc<Halo2Loader<'a, 'b, C>>;
=======
impl<'a, C: CurveAffine, EccChip: EccInstructions<'a, C>> LoadedScalar<C::Scalar>
    for Scalar<'a, C, EccChip>
{
    type Loader = Rc<Halo2Loader<'a, C, EccChip>>;
>>>>>>> 72122833

    fn loader(&self) -> &Self::Loader {
        &self.loader
    }

    fn mul_add(a: &Self, b: &Self, c: &Self) -> Self {
        let loader = a.loader();
        Halo2Loader::mul_add(loader, a, b, c)
    }

    fn mul_add_constant(a: &Self, b: &Self, c: &C::Scalar) -> Self {
        Self::mul_add(a, b, &a.loader().scalar(Value::Constant(*c)))
    }

    fn pow_const(&self, exp: u64) -> Self {
        fn get_naf(mut e: u64) -> Vec<i8> {
            // https://en.wikipedia.org/wiki/Non-adjacent_form
            // NAF for exp:
            let mut naf: Vec<i8> = Vec::with_capacity(32);

            // generate the NAF for exp
            for _ in 0..64 {
                if e & 1 == 1 {
                    let z = 2i8 - (e % 4) as i8;
                    e = e / 2;
                    if z == -1 {
                        e += 1;
                    }
                    naf.push(z);
                } else {
                    naf.push(0);
                    e = e / 2;
                }
            }
            if e != 0 {
                assert_eq!(e, 1);
                naf.push(1);
            }
            naf
        }

        assert!(exp > 0);
        let is_zero = RangeInstructions::is_zero(
            self.loader().range(),
            &mut self.loader.ctx_mut(),
            &self.assigned(),
        )
        .unwrap();
        self.loader.gate().assert_is_const(&mut self.loader.ctx_mut(), &is_zero, C::Scalar::zero());

        let naf = get_naf(exp);
        let mut acc = self.clone();
        let mut is_started = false;

        for &z in naf.iter().rev() {
            if is_started {
                acc = acc.clone() * &acc;
            }
            if z != 0 {
                if is_started {
                    acc = if z == 1 { acc * self } else { (&self.loader).div(&acc, self) };
                } else {
                    is_started = true;
                }
            }
        }
        acc
    }
}

<<<<<<< HEAD
impl<'a, 'b, C: CurveAffine> Debug for Scalar<'a, 'b, C> {
=======
impl<'a, C: CurveAffine, EccChip: EccInstructions<'a, C>> Debug for Scalar<'a, C, EccChip> {
>>>>>>> 72122833
    fn fmt(&self, f: &mut fmt::Formatter<'_>) -> fmt::Result {
        f.debug_struct("Scalar").field("value", &self.value).finish()
    }
}

<<<<<<< HEAD
impl<'a, 'b, C: CurveAffine> FieldOps for Scalar<'a, 'b, C> {
=======
impl<'a, C: CurveAffine, EccChip: EccInstructions<'a, C>> FieldOps for Scalar<'a, C, EccChip> {
>>>>>>> 72122833
    fn invert(&self) -> Option<Self> {
        Some(self.loader.invert(self))
    }
}

<<<<<<< HEAD
impl<'a, 'b, C: CurveAffine> Add for Scalar<'a, 'b, C> {
=======
impl<'a, C: CurveAffine, EccChip: EccInstructions<'a, C>> Add for Scalar<'a, C, EccChip> {
>>>>>>> 72122833
    type Output = Self;

    fn add(self, rhs: Self) -> Self::Output {
        Halo2Loader::add(&self.loader, &self, &rhs)
    }
}
<<<<<<< HEAD
impl<'a, 'b, C: CurveAffine> Sub for Scalar<'a, 'b, C> {
=======

impl<'a, C: CurveAffine, EccChip: EccInstructions<'a, C>> Sub for Scalar<'a, C, EccChip> {
>>>>>>> 72122833
    type Output = Self;

    fn sub(self, rhs: Self) -> Self::Output {
        Halo2Loader::sub(&self.loader, &self, &rhs)
    }
}

<<<<<<< HEAD
impl<'a, 'b, C: CurveAffine> Mul for Scalar<'a, 'b, C> {
=======
impl<'a, C: CurveAffine, EccChip: EccInstructions<'a, C>> Mul for Scalar<'a, C, EccChip> {
>>>>>>> 72122833
    type Output = Self;

    fn mul(self, rhs: Self) -> Self::Output {
        Halo2Loader::mul(&self.loader, &self, &rhs)
    }
}

<<<<<<< HEAD
impl<'a, 'b, C: CurveAffine> Neg for Scalar<'a, 'b, C> {
=======
impl<'a, C: CurveAffine, EccChip: EccInstructions<'a, C>> Neg for Scalar<'a, C, EccChip> {
>>>>>>> 72122833
    type Output = Self;

    fn neg(self) -> Self::Output {
        Halo2Loader::neg(&self.loader, &self)
    }
}

<<<<<<< HEAD
impl<'a, 'b, 'c, C: CurveAffine> Add<&'c Self> for Scalar<'a, 'b, C> {
    type Output = Self;

    fn add(self, rhs: &'c Self) -> Self::Output {
=======
impl<'a, 'b, C: CurveAffine, EccChip: EccInstructions<'a, C>> Add<&'b Self>
    for Scalar<'a, C, EccChip>
{
    type Output = Self;

    fn add(self, rhs: &'b Self) -> Self::Output {
>>>>>>> 72122833
        Halo2Loader::add(&self.loader, &self, rhs)
    }
}

<<<<<<< HEAD
impl<'a, 'b, 'c, C: CurveAffine> Sub<&'c Self> for Scalar<'a, 'b, C> {
    type Output = Self;

    fn sub(self, rhs: &'c Self) -> Self::Output {
=======
impl<'a, 'b, C: CurveAffine, EccChip: EccInstructions<'a, C>> Sub<&'b Self>
    for Scalar<'a, C, EccChip>
{
    type Output = Self;

    fn sub(self, rhs: &'b Self) -> Self::Output {
>>>>>>> 72122833
        Halo2Loader::sub(&self.loader, &self, rhs)
    }
}

<<<<<<< HEAD
impl<'a, 'b, 'c, C: CurveAffine> Mul<&'c Self> for Scalar<'a, 'b, C> {
    type Output = Self;

    fn mul(self, rhs: &'c Self) -> Self::Output {
=======
impl<'a, 'b, C: CurveAffine, EccChip: EccInstructions<'a, C>> Mul<&'b Self>
    for Scalar<'a, C, EccChip>
{
    type Output = Self;

    fn mul(self, rhs: &'b Self) -> Self::Output {
>>>>>>> 72122833
        Halo2Loader::mul(&self.loader, &self, rhs)
    }
}

<<<<<<< HEAD
impl<'a, 'b, C: CurveAffine> AddAssign for Scalar<'a, 'b, C> {
=======
impl<'a, C: CurveAffine, EccChip: EccInstructions<'a, C>> AddAssign for Scalar<'a, C, EccChip> {
>>>>>>> 72122833
    fn add_assign(&mut self, rhs: Self) {
        *self = Halo2Loader::add(&self.loader, self, &rhs)
    }
}

<<<<<<< HEAD
impl<'a, 'b, C: CurveAffine> SubAssign for Scalar<'a, 'b, C> {
=======
impl<'a, C: CurveAffine, EccChip: EccInstructions<'a, C>> SubAssign for Scalar<'a, C, EccChip> {
>>>>>>> 72122833
    fn sub_assign(&mut self, rhs: Self) {
        *self = Halo2Loader::sub(&self.loader, self, &rhs)
    }
}

<<<<<<< HEAD
impl<'a, 'b, C: CurveAffine> MulAssign for Scalar<'a, 'b, C> {
=======
impl<'a, C: CurveAffine, EccChip: EccInstructions<'a, C>> MulAssign for Scalar<'a, C, EccChip> {
>>>>>>> 72122833
    fn mul_assign(&mut self, rhs: Self) {
        *self = Halo2Loader::mul(&self.loader, self, &rhs)
    }
}

<<<<<<< HEAD
impl<'a, 'b, 'c, C: CurveAffine> AddAssign<&'c Self> for Scalar<'a, 'b, C> {
    fn add_assign(&mut self, rhs: &'c Self) {
        *self = (&self.loader).add(self, rhs)
    }
}

impl<'a, 'b, 'c, C: CurveAffine> SubAssign<&'c Self> for Scalar<'a, 'b, C> {
    fn sub_assign(&mut self, rhs: &'c Self) {
        *self = (&self.loader).sub(self, rhs)
    }
}

impl<'a, 'b, 'c, C: CurveAffine> MulAssign<&'c Self> for Scalar<'a, 'b, C> {
    fn mul_assign(&mut self, rhs: &'c Self) {
        *self = (&self.loader).mul(self, rhs)
=======
impl<'a, 'b, C: CurveAffine, EccChip: EccInstructions<'a, C>> AddAssign<&'b Self>
    for Scalar<'a, C, EccChip>
{
    fn add_assign(&mut self, rhs: &'b Self) {
        *self = Halo2Loader::add(&self.loader, self, rhs)
    }
}

impl<'a, 'b, C: CurveAffine, EccChip: EccInstructions<'a, C>> SubAssign<&'b Self>
    for Scalar<'a, C, EccChip>
{
    fn sub_assign(&mut self, rhs: &'b Self) {
        *self = Halo2Loader::sub(&self.loader, self, rhs)
    }
}

impl<'a, 'b, C: CurveAffine, EccChip: EccInstructions<'a, C>> MulAssign<&'b Self>
    for Scalar<'a, C, EccChip>
{
    fn mul_assign(&mut self, rhs: &'b Self) {
        *self = Halo2Loader::mul(&self.loader, self, rhs)
>>>>>>> 72122833
    }
}

#[derive(Clone)]
<<<<<<< HEAD
pub struct EcPoint<'a, 'b, C: CurveAffine> {
    loader: Rc<Halo2Loader<'a, 'b, C>>,
    index: usize,
    pub value: Value<C, AssignedEcPoint<C>>,
}

impl<'a, 'b, C: CurveAffine> EcPoint<'a, 'b, C> {
    pub fn assigned(&self) -> AssignedEcPoint<C> {
        match &self.value {
            Value::Constant(constant) => {
                let point = FixedEccPoint::from_g1(
                    constant,
                    self.loader.field_chip().num_limbs,
                    self.loader.field_chip().limb_bits,
                );
                point.assign(self.loader.field_chip(), &mut self.loader.ctx_mut()).unwrap()
            }
            Value::Assigned(assigned) => assigned.clone(),
        }
    }
}

impl<'a, 'b, C: CurveAffine> PartialEq for EcPoint<'a, 'b, C> {
=======
pub struct EcPoint<'a, C: CurveAffine, EccChip: EccInstructions<'a, C>> {
    loader: Rc<Halo2Loader<'a, C, EccChip>>,
    index: usize,
    value: RefCell<Value<C, EccChip::AssignedEcPoint>>,
}

impl<'a, C: CurveAffine, EccChip: EccInstructions<'a, C>> EcPoint<'a, C, EccChip> {
    pub fn into_assigned(self) -> EccChip::AssignedEcPoint {
        match self.value.into_inner() {
            Value::Constant(constant) => self.loader.assign_const_ec_point(constant),
            Value::Assigned(assigned) => assigned,
        }
    }

    pub fn assigned(&self) -> Ref<EccChip::AssignedEcPoint> {
        if let Some(constant) = self.maybe_const() {
            *self.value.borrow_mut() = Value::Assigned(self.loader.assign_const_ec_point(constant))
        }
        Ref::map(self.value.borrow(), Value::assigned)
    }

    fn value(&self) -> Ref<Value<C, EccChip::AssignedEcPoint>> {
        self.value.borrow()
    }

    fn maybe_const(&self) -> Option<C> {
        self.value().deref().maybe_const()
    }
}

impl<'a, C: CurveAffine, EccChip: EccInstructions<'a, C>> PartialEq for EcPoint<'a, C, EccChip> {
>>>>>>> 72122833
    fn eq(&self, other: &Self) -> bool {
        self.index == other.index
    }
}

<<<<<<< HEAD
impl<'a, 'b, C: CurveAffine> LoadedEcPoint<C> for EcPoint<'a, 'b, C>
where
    C::Base: PrimeField,
{
    type Loader = Rc<Halo2Loader<'a, 'b, C>>;
=======
impl<'a, C: CurveAffine, EccChip: EccInstructions<'a, C>> LoadedEcPoint<C>
    for EcPoint<'a, C, EccChip>
{
    type Loader = Rc<Halo2Loader<'a, C, EccChip>>;
>>>>>>> 72122833

    fn loader(&self) -> &Self::Loader {
        &self.loader
    }
<<<<<<< HEAD

    fn multi_scalar_multiplication(
        pairs: impl IntoIterator<Item = (Scalar<'a, 'b, C>, Self)>,
    ) -> Self {
        let pairs = pairs.into_iter().collect_vec();
        let loader = &pairs[0].0.loader;

        let mut sum_constants = None;

        let (mut non_scaled, fixed, scaled) = pairs.iter().fold(
            (Vec::new(), Vec::new(), Vec::new()),
            |(mut non_scaled, mut fixed, mut scaled), (scalar, ec_point)| {
                if matches!(scalar.value, Value::Constant(constant) if constant == C::Scalar::one())
                {
                    non_scaled.push(ec_point.assigned());
                } else {
                    match &ec_point.value {
                        Value::Constant(constant_pt) => {
                            if let Value::Constant(constant_scalar) = scalar.value {
                                let prod = (constant_pt.clone() * constant_scalar).to_affine();
                                sum_constants = if let Some(sum) = sum_constants {
                                    Some(C::Curve::to_affine(&(sum + prod)))
                                } else {
                                    Some(prod)
                                };
                            }
                            fixed.push((constant_pt.clone(), scalar.assigned()));
                        }
                        Value::Assigned(assigned_pt) => {
                            scaled.push((assigned_pt.clone(), scalar.assigned()));
                        }
                    }
                }
                (non_scaled, fixed, scaled)
            },
        );
        if let Some(sum) = sum_constants {
            non_scaled.push(loader.assign_const_ec_point(sum).assigned());
        }

        let mut sum = None;
        if !scaled.is_empty() {
            sum = loader
                .ecc_chip
                .multi_scalar_mult::<C>(
                    &mut loader.ctx_mut(),
                    &scaled.iter().map(|pair| pair.0.clone()).collect(),
                    &scaled.into_iter().map(|pair| vec![pair.1]).collect(),
                    <C::Scalar as PrimeField>::NUM_BITS as usize,
                    4,
                )
                .ok();
        }
        if !non_scaled.is_empty() || !fixed.is_empty() {
            let rand_point = loader.ecc_chip.load_random_point::<C>(&mut loader.ctx_mut()).unwrap();
            let mut acc = if let Some(prev) = sum {
                loader
                    .ecc_chip
                    .add_unequal(&mut loader.ctx_mut(), &prev, &rand_point, true)
                    .unwrap()
            } else {
                rand_point.clone()
            };
            for point in non_scaled.into_iter() {
                acc =
                    loader.ecc_chip.add_unequal(&mut loader.ctx_mut(), &acc, &point, true).unwrap();
            }
            for (constant_point, scalar) in fixed.iter() {
                if constant_point.is_identity().into() {
                    continue;
                }
                let fixed_point = FixedEccPoint::from_g1(
                    constant_point,
                    loader.field_chip().num_limbs,
                    loader.field_chip().limb_bits,
                );
                let fixed_msm = loader
                    .ecc_chip
                    .fixed_base_scalar_mult(
                        &mut loader.ctx_mut(),
                        &fixed_point,
                        &vec![scalar.clone()],
                        C::Scalar::NUM_BITS as usize,
                        4,
                    )
                    .expect("fixed msms should not fail");
                acc = loader
                    .ecc_chip
                    .add_unequal(&mut loader.ctx_mut(), &acc, &fixed_msm, true)
                    .unwrap();
            }
            acc = loader
                .ecc_chip
                .sub_unequal(&mut loader.ctx_mut(), &acc, &rand_point, true)
                .unwrap();
            sum = Some(acc);
        }
        loader.ec_point(sum.unwrap())
    }
}

impl<'a, 'b, C: CurveAffine> Debug for EcPoint<'a, 'b, C> {
    fn fmt(&self, f: &mut fmt::Formatter<'_>) -> fmt::Result {
        f.debug_struct("EcPoint").field("assigned", &self.assigned()).finish()
    }
}

impl<'a, 'b, C: CurveAffine> Add for EcPoint<'a, 'b, C> {
    type Output = Self;

    fn add(self, _: Self) -> Self::Output {
        todo!()
    }
}

impl<'a, 'b, C: CurveAffine> Sub for EcPoint<'a, 'b, C> {
    type Output = Self;

    fn sub(self, _: Self) -> Self::Output {
        todo!()
    }
}

impl<'a, 'b, C: CurveAffine> Neg for EcPoint<'a, 'b, C> {
    type Output = Self;

    fn neg(self) -> Self::Output {
        todo!()
    }
}

impl<'a, 'b, 'c, C: CurveAffine> Add<&'c Self> for EcPoint<'a, 'b, C> {
    type Output = Self;

    fn add(self, rhs: &'c Self) -> Self::Output {
        self + rhs.clone()
    }
}

impl<'a, 'b, 'c, C: CurveAffine> Sub<&'c Self> for EcPoint<'a, 'b, C> {
    type Output = Self;

    fn sub(self, rhs: &'c Self) -> Self::Output {
        self - rhs.clone()
    }
}

impl<'a, 'b, C: CurveAffine> AddAssign for EcPoint<'a, 'b, C> {
    fn add_assign(&mut self, rhs: Self) {
        *self = self.clone() + rhs
    }
}

impl<'a, 'b, C: CurveAffine> SubAssign for EcPoint<'a, 'b, C> {
    fn sub_assign(&mut self, rhs: Self) {
        *self = self.clone() - rhs
    }
}

impl<'a, 'b, 'c, C: CurveAffine> AddAssign<&'c Self> for EcPoint<'a, 'b, C> {
    fn add_assign(&mut self, rhs: &'c Self) {
        *self = self.clone() + rhs
=======
}

impl<'a, C: CurveAffine, EccChip: EccInstructions<'a, C>> Debug for EcPoint<'a, C, EccChip> {
    fn fmt(&self, f: &mut fmt::Formatter<'_>) -> fmt::Result {
        f.debug_struct("EcPoint")
            .field("index", &self.index)
            .field("value", &self.value)
            .finish()
    }
}

impl<'a, C: CurveAffine, EccChip: EccInstructions<'a, C>> ScalarLoader<C::Scalar>
    for Rc<Halo2Loader<'a, C, EccChip>>
{
    type LoadedScalar = Scalar<'a, C, EccChip>;

    fn load_const(&self, value: &C::Scalar) -> Scalar<'a, C, EccChip> {
        self.scalar(Value::Constant(*value))
>>>>>>> 72122833
    }

<<<<<<< HEAD
impl<'a, 'b, 'c, C: CurveAffine> SubAssign<&'c Self> for EcPoint<'a, 'b, C> {
    fn sub_assign(&mut self, rhs: &'c Self) {
        *self = self.clone() - rhs
    }
}

impl<'a, 'b, C: CurveAffine> ScalarLoader<C::Scalar> for Rc<Halo2Loader<'a, 'b, C>> {
    type LoadedScalar = Scalar<'a, 'b, C>;

    fn load_const(&self, value: &C::Scalar) -> Scalar<'a, 'b, C> {
        self.scalar(Value::Constant(*value))
    }

    fn assert_eq(
        &self,
        annotation: &str,
        lhs: &Self::LoadedScalar,
        rhs: &Self::LoadedScalar,
    ) -> Result<(), crate::Error> {
        match (&lhs.value, &rhs.value) {
            (Value::Constant(lhs), Value::Constant(rhs)) => {
                assert_eq!(*lhs, *rhs);
            }
            _ => {
                let loader = lhs.loader();
                loader
                    .gate()
                    .assert_equal(&mut loader.ctx_mut(), &lhs.to_quantum(), &rhs.to_quantum())
                    .expect(annotation);
            }
        }
        Ok(())
    }

    fn sum_with_coeff_and_constant(
        &self,
        values: &[(C::Scalar, &Self::LoadedScalar)],
        constant: C::Scalar,
    ) -> Self::LoadedScalar {
        let mut a = Vec::with_capacity(values.len() + 1);
        let mut b = Vec::with_capacity(values.len() + 1);
        if constant != C::Scalar::zero() {
            a.push(Constant(C::Scalar::one()));
            b.push(Constant(constant));
        }
        a.extend(values.iter().map(|(_, a)| match &a.value {
            Value::Constant(constant) => Constant(*constant),
            Value::Assigned(assigned) => Existing(assigned),
        }));
        b.extend(values.iter().map(|(c, _)| Constant(*c)));
        let (_, _, sum) = self.gate().inner_product(&mut self.ctx_mut(), a, b).unwrap();

        self.scalar(Value::Assigned(sum))
    }

    fn sum_products_with_coeff_and_constant(
        &self,
        values: &[(C::Scalar, &Self::LoadedScalar, &Self::LoadedScalar)],
        constant: C::Scalar,
    ) -> Self::LoadedScalar {
        let mut prods = Vec::with_capacity(values.len());
        for (c, a, b) in values {
            let a = match &a.value {
                Value::Assigned(assigned) => Existing(assigned),
                Value::Constant(constant) => Constant(*constant),
            };
            let b = match &b.value {
                Value::Assigned(assigned) => Existing(assigned),
                Value::Constant(constant) => Constant(*constant),
            };
            prods.push((*c, a, b));
        }
        let output = self
            .gate()
            .sum_products_with_coeff_and_var(&mut self.ctx_mut(), &prods[..], &Constant(constant))
            .unwrap();
        self.scalar(Value::Assigned(output))
    }
}

impl<'a, 'b, C: CurveAffine> EcPointLoader<C> for Rc<Halo2Loader<'a, 'b, C>> {
    type LoadedEcPoint = EcPoint<'a, 'b, C>;

    fn ec_point_load_const(&self, ec_point: &C) -> EcPoint<'a, 'b, C> {
        self.assign_const_ec_point(*ec_point)
=======
    fn assert_eq(
        &self,
        annotation: &str,
        lhs: &Scalar<'a, C, EccChip>,
        rhs: &Scalar<'a, C, EccChip>,
    ) -> Result<(), crate::Error> {
        self.scalar_chip()
            .assert_equal(&mut self.ctx_mut(), &lhs.assigned(), &rhs.assigned())
            .map_err(|_| crate::Error::AssertionFailure(annotation.to_string()))
    }

    fn sum_with_coeff_and_const(
        &self,
        values: &[(C::Scalar, &Scalar<'a, C, EccChip>)],
        constant: C::Scalar,
    ) -> Scalar<'a, C, EccChip> {
        let values = values
            .iter()
            .map(|(coeff, value)| (*coeff, value.assigned()))
            .collect_vec();
        self.scalar(Value::Assigned(
            self.scalar_chip()
                .sum_with_coeff_and_const(&mut self.ctx_mut(), &values, constant)
                .unwrap(),
        ))
    }

    fn sum_products_with_coeff_and_const(
        &self,
        values: &[(C::Scalar, &Scalar<'a, C, EccChip>, &Scalar<'a, C, EccChip>)],
        constant: C::Scalar,
    ) -> Scalar<'a, C, EccChip> {
        let values = values
            .iter()
            .map(|(coeff, lhs, rhs)| (*coeff, lhs.assigned(), rhs.assigned()))
            .collect_vec();
        self.scalar(Value::Assigned(
            self.scalar_chip()
                .sum_products_with_coeff_and_const(&mut self.ctx_mut(), &values, constant)
                .unwrap(),
        ))
    }
}

impl<'a, C: CurveAffine, EccChip: EccInstructions<'a, C>> EcPointLoader<C>
    for Rc<Halo2Loader<'a, C, EccChip>>
{
    type LoadedEcPoint = EcPoint<'a, C, EccChip>;

    fn ec_point_load_const(&self, ec_point: &C) -> EcPoint<'a, C, EccChip> {
        self.ec_point(Value::Constant(*ec_point))
    }

    fn ec_point_assert_eq(
        &self,
        annotation: &str,
        lhs: &EcPoint<'a, C, EccChip>,
        rhs: &EcPoint<'a, C, EccChip>,
    ) -> Result<(), crate::Error> {
        if let (Value::Constant(lhs), Value::Constant(rhs)) =
            (lhs.value().deref(), rhs.value().deref())
        {
            assert_eq!(lhs, rhs);
            Ok(())
        } else {
            let lhs = lhs.assigned();
            let rhs = rhs.assigned();
            self.ecc_chip()
                .assert_equal(&mut self.ctx_mut(), lhs.deref(), rhs.deref())
                .map_err(|_| crate::Error::AssertionFailure(annotation.to_string()))
        }
    }

    fn multi_scalar_multiplication(
        pairs: &[(
            &<Self as ScalarLoader<C::Scalar>>::LoadedScalar,
            &EcPoint<'a, C, EccChip>,
        )],
    ) -> EcPoint<'a, C, EccChip> {
        let loader = &pairs[0].0.loader;

        let (constant, fixed_base, variable_base_non_scaled, variable_base_scaled) =
            pairs.iter().cloned().fold(
                (C::identity(), Vec::new(), Vec::new(), Vec::new()),
                |(
                    mut constant,
                    mut fixed_base,
                    mut variable_base_non_scaled,
                    mut variable_base_scaled,
                ),
                 (scalar, base)| {
                    match (scalar.value().deref(), base.value().deref()) {
                        (Value::Constant(scalar), Value::Constant(base)) => {
                            constant = (*base * scalar + constant).into()
                        }
                        (Value::Assigned(_), Value::Constant(base)) => {
                            fixed_base.push((scalar, *base))
                        }
                        (Value::Constant(scalar), Value::Assigned(_))
                            if scalar.eq(&C::Scalar::one()) =>
                        {
                            variable_base_non_scaled.push(base);
                        }
                        _ => variable_base_scaled.push((scalar, base)),
                    };
                    (
                        constant,
                        fixed_base,
                        variable_base_non_scaled,
                        variable_base_scaled,
                    )
                },
            );

        let fixed_base_msm = (!fixed_base.is_empty())
            .then(|| {
                let fixed_base = fixed_base
                    .into_iter()
                    .map(|(scalar, base)| (scalar.assigned(), base))
                    .collect_vec();
                loader
                    .ecc_chip
                    .borrow_mut()
                    .fixed_base_msm(&mut loader.ctx_mut(), &fixed_base)
                    .unwrap()
            })
            .map(RefCell::new);
        let variable_base_msm = (!variable_base_scaled.is_empty())
            .then(|| {
                let variable_base_scaled = variable_base_scaled
                    .into_iter()
                    .map(|(scalar, base)| (scalar.assigned(), base.assigned()))
                    .collect_vec();
                loader
                    .ecc_chip
                    .borrow_mut()
                    .variable_base_msm(&mut loader.ctx_mut(), &variable_base_scaled)
                    .unwrap()
            })
            .map(RefCell::new);
        let output = loader
            .ecc_chip()
            .sum_with_const(
                &mut loader.ctx_mut(),
                &variable_base_non_scaled
                    .into_iter()
                    .map(EcPoint::assigned)
                    .chain(fixed_base_msm.as_ref().map(RefCell::borrow))
                    .chain(variable_base_msm.as_ref().map(RefCell::borrow))
                    .collect_vec(),
                constant,
            )
            .unwrap();

        loader.ec_point_from_assigned(output)
>>>>>>> 72122833
    }

<<<<<<< HEAD
    fn ec_point_load_one(&self) -> Self::LoadedEcPoint {
        self.ec_point(self.assign_const_ec_point(C::generator()).assigned())
=======
impl<'a, C: CurveAffine, EccChip: EccInstructions<'a, C>> Loader<C>
    for Rc<Halo2Loader<'a, C, EccChip>>
{
    #[cfg(test)]
    fn start_cost_metering(&self, identifier: &str) {
        self.start_row_metering(identifier)
>>>>>>> 72122833
    }

    fn ec_point_assert_eq(
        &self,
        annotation: &str,
        lhs: &Self::LoadedEcPoint,
        rhs: &Self::LoadedEcPoint,
    ) -> Result<(), crate::Error> {
        let loader = lhs.loader();
        match (&lhs.value, &rhs.value) {
            (Value::Constant(lhs), Value::Constant(rhs)) => {
                assert_eq!(*lhs, *rhs);
            }
            _ => {
                loader
                    .ecc_chip
                    .assert_equal(&mut loader.ctx_mut(), &lhs.assigned(), &rhs.assigned())
                    .expect(annotation);
            }
        }
        Ok(())
    }
}

impl<'a, 'b, C: CurveAffine> Loader<C> for Rc<Halo2Loader<'a, 'b, C>> {
    // only using this when `sel = use_dummy` and `a` is dummy
    // you should never use dummy if `b` is constant
    fn ec_point_select(
        &self,
        a: &Self::LoadedEcPoint,
        b: &Self::LoadedEcPoint,
        sel: &Self::LoadedScalar,
    ) -> Result<Self::LoadedEcPoint, crate::Error> {
        if matches!(b.value, Value::Constant(_)) {
            return Ok(b.clone());
        }
        let a = a.assigned();
        let b = b.assigned();
        let sel = sel.assigned();
        let assigned = halo2_ecc::ecc::select(self.field_chip(), &mut self.ctx_mut(), &a, &b, &sel)
            .expect("ec_point_select should not fail");
        Ok(self.ec_point(assigned))
    }
}<|MERGE_RESOLUTION|>--- conflicted
+++ resolved
@@ -1,26 +1,5 @@
+use crate::halo2_proofs::circuit;
 use crate::{
-<<<<<<< HEAD
-    loader::{EcPointLoader, LoadedEcPoint, LoadedScalar, Loader, ScalarLoader},
-    util::{
-        arithmetic::{Curve, CurveAffine, Field, FieldOps, PrimeCurveAffine, PrimeField},
-        Itertools,
-    },
-};
-use halo2_base::{
-    self,
-    gates::{flex_gate::FlexGateConfig, range::RangeConfig, GateInstructions, RangeInstructions},
-    utils::fe_to_bigint,
-    Context,
-    QuantumCell::{self, Constant, Existing, Witness},
-};
-use halo2_ecc::{
-    bigint::{CRTInteger, OverflowInteger},
-    ecc::{fixed::FixedEccPoint, EccChip, EccPoint},
-    fields::{fp::FpConfig, FieldChip},
-};
-use halo2_proofs::circuit;
-use num_bigint::{BigInt, BigUint};
-=======
     loader::{
         halo2::shim::{EccInstructions, IntegerInstructions},
         EcPointLoader, LoadedEcPoint, LoadedScalar, Loader, ScalarLoader,
@@ -30,155 +9,9 @@
         Itertools,
     },
 };
-use halo2_proofs::circuit;
->>>>>>> 72122833
 use std::{
     cell::{Ref, RefCell, RefMut},
     fmt::{self, Debug},
-<<<<<<< HEAD
-    ops::{Add, AddAssign, Deref, DerefMut, Mul, MulAssign, Neg, Sub, SubAssign},
-    rc::Rc,
-};
-
-pub type AssignedValue<C> = halo2_base::AssignedValue<<C as PrimeCurveAffine>::Scalar>;
-pub type BaseFieldChip<C> = FpConfig<<C as CurveAffine>::ScalarExt, <C as CurveAffine>::Base>;
-pub type AssignedInteger<C> = CRTInteger<<C as CurveAffine>::ScalarExt>;
-pub type AssignedEcPoint<C> = EccPoint<<C as CurveAffine>::ScalarExt, AssignedInteger<C>>;
-
-// Sometimes it is useful to know that a cell is really a constant, for optimization purposes
-#[derive(Clone, Debug)]
-pub enum Value<T, L> {
-    Constant(T),
-    Assigned(L),
-}
-
-pub struct Halo2Loader<'a, 'b, C: CurveAffine> {
-    pub ecc_chip: EccChip<'a, C::Scalar, BaseFieldChip<C>>,
-    ctx: RefCell<Context<'b, C::Scalar>>,
-    num_ec_point: RefCell<usize>,
-    num_scalar: RefCell<usize>,
-}
-impl<'a, 'b, C: CurveAffine> Debug for Halo2Loader<'a, 'b, C> {
-    fn fmt(&self, f: &mut fmt::Formatter<'_>) -> fmt::Result {
-        f.debug_struct("Halo2Loader")
-            .field("num_ec_point", &self.num_ec_point)
-            .field("num_scalar", &self.num_scalar)
-            .finish()
-    }
-}
-
-impl<'a, 'b, C: CurveAffine> Halo2Loader<'a, 'b, C>
-where
-    C::Base: PrimeField,
-{
-    pub fn new(field_chip: &'a BaseFieldChip<C>, ctx: Context<'b, C::Scalar>) -> Rc<Self> {
-        Rc::new(Self {
-            ecc_chip: EccChip::construct(field_chip),
-            ctx: RefCell::new(ctx),
-            num_ec_point: RefCell::new(0),
-            num_scalar: RefCell::new(0),
-        })
-    }
-
-    pub fn ecc_chip(&self) -> &EccChip<'a, C::Scalar, BaseFieldChip<C>> {
-        &self.ecc_chip
-    }
-
-    pub fn field_chip(&self) -> &BaseFieldChip<C> {
-        &self.ecc_chip.field_chip
-    }
-
-    pub fn range(&self) -> &RangeConfig<C::Scalar> {
-        self.field_chip().range()
-    }
-
-    pub fn gate(&self) -> &FlexGateConfig<C::Scalar> {
-        &self.range().gate
-    }
-
-    pub fn ctx(&self) -> impl Deref<Target = Context<'b, C::Scalar>> + '_ {
-        self.ctx.borrow()
-    }
-
-    pub fn ctx_mut(&self) -> impl DerefMut<Target = Context<'b, C::Scalar>> + '_ {
-        self.ctx.borrow_mut()
-    }
-
-    pub fn finalize(&self) {
-        let stats = self
-            .field_chip()
-            .finalize(&mut self.ctx_mut())
-            .expect("finalizing constants and lookups");
-        println!("stats (max rows fixed, total fixed cells, max rows lookup) {:?}", stats);
-
-        let total_cells =
-            self.ctx.borrow().advice_rows[&self.range().context_id].iter().sum::<usize>();
-        println!("total non-lookup advice cells used: {}", total_cells);
-        println!(
-            "total cells used in special lookup advice columns: {}",
-            self.ctx.borrow().cells_to_lookup.len()
-        );
-    }
-
-    pub fn assign_const_scalar(self: &Rc<Self>, constant: C::Scalar) -> Scalar<'a, 'b, C> {
-        let output = if constant == C::Scalar::zero() {
-            self.gate().load_zero(&mut self.ctx_mut()).unwrap()
-        } else {
-            let assigned = self
-                .gate()
-                .assign_region_smart(
-                    &mut self.ctx_mut(),
-                    vec![Constant(constant)],
-                    vec![],
-                    vec![],
-                    vec![],
-                )
-                .unwrap();
-            assigned[0].clone()
-        };
-        self.scalar(Value::Assigned(output))
-    }
-
-    pub fn assign_scalar(self: &Rc<Self>, scalar: circuit::Value<C::Scalar>) -> Scalar<'a, 'b, C> {
-        let assigned = self
-            .gate()
-            .assign_region_smart(&mut self.ctx_mut(), vec![Witness(scalar)], vec![], vec![], vec![])
-            .unwrap();
-        self.scalar(Value::Assigned(assigned[0].clone()))
-    }
-
-    pub fn scalar(self: &Rc<Self>, value: Value<C::Scalar, AssignedValue<C>>) -> Scalar<'a, 'b, C> {
-        let index = *self.num_scalar.borrow();
-        *self.num_scalar.borrow_mut() += 1;
-        Scalar { loader: self.clone(), index, value }
-    }
-
-    pub fn scalar_from_assigned(self: &Rc<Self>, assigned: AssignedValue<C>) -> Scalar<'a, 'b, C> {
-        self.scalar(Value::Assigned(assigned))
-    }
-
-    pub fn ec_point(self: &Rc<Self>, assigned: AssignedEcPoint<C>) -> EcPoint<'a, 'b, C> {
-        let index = *self.num_ec_point.borrow();
-        *self.num_ec_point.borrow_mut() += 1;
-        EcPoint { loader: self.clone(), value: Value::Assigned(assigned), index }
-    }
-
-    pub fn assign_const_ec_point(self: &Rc<Self>, ec_point: C) -> EcPoint<'a, 'b, C> {
-        let index = *self.num_ec_point.borrow();
-        *self.num_ec_point.borrow_mut() += 1;
-        EcPoint { loader: self.clone(), value: Value::Constant(ec_point), index }
-    }
-
-    pub fn assign_ec_point(self: &Rc<Self>, ec_point: circuit::Value<C>) -> EcPoint<'a, 'b, C> {
-        let assigned = self.ecc_chip.assign_point(&mut self.ctx_mut(), ec_point).unwrap();
-        let is_on_curve_or_infinity =
-            self.ecc_chip.is_on_curve_or_infinity::<C>(&mut self.ctx_mut(), &assigned).unwrap();
-        self.gate()
-            .assert_is_const(&mut self.ctx_mut(), &is_on_curve_or_infinity, C::Scalar::one())
-            .unwrap();
-
-        self.ec_point(assigned)
-=======
     marker::PhantomData,
     ops::{Add, AddAssign, Deref, Mul, MulAssign, Neg, Sub, SubAssign},
     rc::Rc,
@@ -229,19 +62,14 @@
     }
 
     fn assign_const_scalar(self: &Rc<Self>, constant: C::Scalar) -> EccChip::AssignedScalar {
-        self.scalar_chip()
-            .assign_constant(&mut self.ctx_mut(), constant)
-            .unwrap()
+        self.scalar_chip().assign_constant(&mut self.ctx_mut(), constant).unwrap()
     }
 
     pub fn assign_scalar(
         self: &Rc<Self>,
         scalar: circuit::Value<C::Scalar>,
     ) -> Scalar<'a, C, EccChip> {
-        let assigned = self
-            .scalar_chip()
-            .assign_integer(&mut self.ctx_mut(), scalar)
-            .unwrap();
+        let assigned = self.scalar_chip().assign_integer(&mut self.ctx_mut(), scalar).unwrap();
         self.scalar_from_assigned(assigned)
     }
 
@@ -258,90 +86,23 @@
     ) -> Scalar<'a, C, EccChip> {
         let index = *self.num_scalar.borrow();
         *self.num_scalar.borrow_mut() += 1;
-        Scalar {
-            loader: self.clone(),
-            index,
-            value: value.into(),
-        }
+        Scalar { loader: self.clone(), index, value: value.into() }
     }
 
     fn assign_const_ec_point(self: &Rc<Self>, constant: C) -> EccChip::AssignedEcPoint {
-        self.ecc_chip()
-            .assign_constant(&mut self.ctx_mut(), constant)
-            .unwrap()
+        self.ecc_chip().assign_constant(&mut self.ctx_mut(), constant).unwrap()
     }
 
     pub fn assign_ec_point(
         self: &Rc<Self>,
         ec_point: circuit::Value<C>,
     ) -> EcPoint<'a, C, EccChip> {
-        let assigned = self
-            .ecc_chip()
-            .assign_point(&mut self.ctx_mut(), ec_point)
-            .unwrap();
+        let assigned = self.ecc_chip().assign_point(&mut self.ctx_mut(), ec_point).unwrap();
         self.ec_point_from_assigned(assigned)
->>>>>>> 72122833
     }
 
     pub fn ec_point_from_assigned(
         self: &Rc<Self>,
-<<<<<<< HEAD
-        x_limbs: Vec<AssignedValue<C>>,
-        y_limbs: Vec<AssignedValue<C>>,
-    ) -> EcPoint<'a, 'b, C> {
-        let limbs_to_crt = |limbs| {
-            let native = OverflowInteger::evaluate(
-                self.gate(),
-                &mut self.ctx_mut(),
-                &limbs,
-                self.field_chip().limb_bits,
-            )
-            .unwrap();
-            let mut big_value = circuit::Value::known(BigInt::from(0));
-            for limb in limbs.iter().rev() {
-                let limb_big = limb.value().map(|v| fe_to_bigint(v));
-                big_value = big_value.map(|acc| acc << self.field_chip().limb_bits) + limb_big;
-            }
-            let truncation = OverflowInteger::construct(
-                limbs,
-                (BigUint::from(1u64) << self.field_chip().limb_bits) - 1usize,
-                self.field_chip().limb_bits,
-                self.field_chip().p.clone() - 1usize,
-            );
-            CRTInteger::construct(truncation, native, big_value)
-        };
-
-        let ec_point = EccPoint::construct(limbs_to_crt(x_limbs), limbs_to_crt(y_limbs));
-        self.ecc_chip
-            .assert_is_on_curve::<C>(&mut self.ctx_mut(), &ec_point)
-            .expect("ec point should lie on curve");
-
-        self.ec_point(ec_point)
-    }
-
-    fn add(self: &Rc<Self>, lhs: &Scalar<'a, 'b, C>, rhs: &Scalar<'a, 'b, C>) -> Scalar<'a, 'b, C> {
-        let output = match (&lhs.value, &rhs.value) {
-            (Value::Constant(lhs), Value::Constant(rhs)) => Value::Constant(*lhs + rhs),
-            (Value::Assigned(assigned), Value::Constant(constant))
-            | (Value::Constant(constant), Value::Assigned(assigned)) => Value::Assigned(
-                GateInstructions::add(
-                    self.gate(),
-                    &mut self.ctx_mut(),
-                    &Existing(assigned),
-                    &Constant(*constant),
-                )
-                .expect("add should not fail"),
-            ),
-            (Value::Assigned(lhs), Value::Assigned(rhs)) => Value::Assigned(
-                GateInstructions::add(
-                    self.gate(),
-                    &mut self.ctx_mut(),
-                    &Existing(lhs),
-                    &Existing(rhs),
-                )
-                .expect("add should not fail"),
-            ),
-=======
         assigned: EccChip::AssignedEcPoint,
     ) -> EcPoint<'a, C, EccChip> {
         self.ec_point(Value::Assigned(assigned))
@@ -353,11 +114,7 @@
     ) -> EcPoint<'a, C, EccChip> {
         let index = *self.num_ec_point.borrow();
         *self.num_ec_point.borrow_mut() += 1;
-        EcPoint {
-            loader: self.clone(),
-            index,
-            value: value.into(),
-        }
+        EcPoint { loader: self.clone(), index, value: value.into() }
     }
 
     fn add(
@@ -386,43 +143,10 @@
                 )
                 .map(Value::Assigned)
                 .unwrap(),
->>>>>>> 72122833
         };
         self.scalar(output)
     }
 
-<<<<<<< HEAD
-    fn sub(self: &Rc<Self>, lhs: &Scalar<'a, 'b, C>, rhs: &Scalar<'a, 'b, C>) -> Scalar<'a, 'b, C> {
-        let output = match (&lhs.value, &rhs.value) {
-            (Value::Constant(lhs), Value::Constant(rhs)) => Value::Constant(*lhs - rhs),
-            (Value::Constant(constant), Value::Assigned(assigned)) => Value::Assigned(
-                GateInstructions::sub(
-                    self.gate(),
-                    &mut self.ctx_mut(),
-                    &Constant(*constant),
-                    &Existing(assigned),
-                )
-                .expect("sub should not fail"),
-            ),
-            (Value::Assigned(assigned), Value::Constant(constant)) => Value::Assigned(
-                GateInstructions::sub(
-                    self.gate(),
-                    &mut self.ctx_mut(),
-                    &Existing(assigned),
-                    &Constant(*constant),
-                )
-                .expect("sub should not fail"),
-            ),
-            (Value::Assigned(lhs), Value::Assigned(rhs)) => Value::Assigned(
-                GateInstructions::sub(
-                    self.gate(),
-                    &mut self.ctx_mut(),
-                    &Existing(lhs),
-                    &Existing(rhs),
-                )
-                .expect("sub should not fail"),
-            ),
-=======
     fn sub(
         self: &Rc<Self>,
         lhs: &Scalar<'a, C, EccChip>,
@@ -453,35 +177,10 @@
                     .map(Value::Assigned)
                     .unwrap()
             }
->>>>>>> 72122833
         };
         self.scalar(output)
     }
 
-<<<<<<< HEAD
-    fn mul(self: &Rc<Self>, lhs: &Scalar<'a, 'b, C>, rhs: &Scalar<'a, 'b, C>) -> Scalar<'a, 'b, C> {
-        let output = match (&lhs.value, &rhs.value) {
-            (Value::Constant(lhs), Value::Constant(rhs)) => Value::Constant(*lhs * rhs),
-            (Value::Assigned(assigned), Value::Constant(constant))
-            | (Value::Constant(constant), Value::Assigned(assigned)) => Value::Assigned(
-                GateInstructions::mul(
-                    self.gate(),
-                    &mut self.ctx_mut(),
-                    &Existing(assigned),
-                    &Constant(*constant),
-                )
-                .expect("mul should not fail"),
-            ),
-            (Value::Assigned(lhs), Value::Assigned(rhs)) => Value::Assigned(
-                GateInstructions::mul(
-                    self.gate(),
-                    &mut self.ctx_mut(),
-                    &Existing(lhs),
-                    &Existing(rhs),
-                )
-                .expect("mul should not fail"),
-            ),
-=======
     fn mul(
         self: &Rc<Self>,
         lhs: &Scalar<'a, C, EccChip>,
@@ -508,47 +207,10 @@
                 )
                 .map(Value::Assigned)
                 .unwrap(),
->>>>>>> 72122833
         };
         self.scalar(output)
     }
 
-<<<<<<< HEAD
-    fn mul_add(
-        self: &Rc<Self>,
-        a: &Scalar<'a, 'b, C>,
-        b: &Scalar<'a, 'b, C>,
-        c: &Scalar<'a, 'b, C>,
-    ) -> Scalar<'a, 'b, C> {
-        if let (Value::Constant(a), Value::Constant(b), Value::Constant(c)) =
-            (&a.value, &b.value, &c.value)
-        {
-            return self.scalar(Value::Constant(*a * b + c));
-        }
-        let a = match &a.value {
-            Value::Constant(constant) => Constant(*constant),
-            Value::Assigned(assigned) => Existing(assigned),
-        };
-        let b = match &b.value {
-            Value::Constant(constant) => Constant(*constant),
-            Value::Assigned(assigned) => Existing(assigned),
-        };
-        let c = match &c.value {
-            Value::Constant(constant) => Constant(*constant),
-            Value::Assigned(assigned) => Existing(assigned),
-        };
-        let output = self.gate().mul_add(&mut self.ctx_mut(), &a, &b, &c).unwrap();
-        self.scalar(Value::Assigned(output))
-    }
-
-    fn neg(self: &Rc<Self>, scalar: &Scalar<'a, 'b, C>) -> Scalar<'a, 'b, C> {
-        let output = match &scalar.value {
-            Value::Constant(constant) => Value::Constant(constant.neg()),
-            Value::Assigned(assigned) => Value::Assigned(
-                GateInstructions::neg(self.gate(), &mut self.ctx_mut(), &Existing(assigned))
-                    .expect("neg should not fail"),
-            ),
-=======
     fn neg(self: &Rc<Self>, scalar: &Scalar<'a, C, EccChip>) -> Scalar<'a, C, EccChip> {
         let output = match scalar.value().deref() {
             Value::Constant(constant) => Value::Constant(constant.neg()),
@@ -557,70 +219,10 @@
                     .map(Value::Assigned)
                     .unwrap()
             }
->>>>>>> 72122833
         };
         self.scalar(output)
     }
 
-<<<<<<< HEAD
-    fn invert(self: &Rc<Self>, scalar: &Scalar<'a, 'b, C>) -> Scalar<'a, 'b, C> {
-        let output = match &scalar.value {
-            Value::Constant(constant) => Value::Constant(Field::invert(constant).unwrap()),
-            Value::Assigned(assigned) => Value::Assigned({
-                // make sure scalar != 0
-                let is_zero =
-                    RangeInstructions::is_zero(self.range(), &mut self.ctx_mut(), assigned)
-                        .unwrap();
-                self.gate()
-                    .assert_is_const(&mut self.ctx_mut(), &is_zero, C::Scalar::zero())
-                    .unwrap();
-                GateInstructions::div_unsafe(
-                    self.gate(),
-                    &mut self.ctx_mut(),
-                    &Constant(C::Scalar::one()),
-                    &Existing(assigned),
-                )
-                .expect("invert should not fail")
-            }),
-        };
-        self.scalar(output)
-    }
-
-    fn div(self: &Rc<Self>, lhs: &Scalar<'a, 'b, C>, rhs: &Scalar<'a, 'b, C>) -> Scalar<'a, 'b, C> {
-        let output = match (&lhs.value, &rhs.value) {
-            (Value::Constant(lhs), Value::Constant(rhs)) => {
-                Value::Constant(*lhs * Field::invert(rhs).unwrap())
-            }
-            (Value::Constant(constant), Value::Assigned(assigned)) => Value::Assigned(
-                GateInstructions::div_unsafe(
-                    self.gate(),
-                    &mut self.ctx_mut(),
-                    &Constant(*constant),
-                    &Existing(assigned),
-                )
-                .expect("div should not fail"),
-            ),
-            (Value::Assigned(assigned), Value::Constant(constant)) => Value::Assigned(
-                GateInstructions::div_unsafe(
-                    self.gate(),
-                    &mut self.ctx_mut(),
-                    &Existing(assigned),
-                    &Constant(*constant),
-                )
-                .expect("div should not fail"),
-            ),
-            (Value::Assigned(lhs), Value::Assigned(rhs)) => Value::Assigned(
-                GateInstructions::div_unsafe(
-                    self.gate(),
-                    &mut self.ctx_mut(),
-                    &Existing(lhs),
-                    &Existing(rhs),
-                )
-                .expect("div should not fail"),
-            ),
-        };
-        self.scalar(output)
-=======
     fn invert(self: &Rc<Self>, scalar: &Scalar<'a, C, EccChip>) -> Scalar<'a, C, EccChip> {
         let output = match scalar.value().deref() {
             Value::Constant(constant) => Value::Constant(Field::invert(constant).unwrap()),
@@ -642,9 +244,7 @@
     fn start_row_metering(self: &Rc<Self>, identifier: &str) {
         use crate::loader::halo2::shim::Context;
 
-        self.row_meterings
-            .borrow_mut()
-            .push((identifier.to_string(), self.ctx().offset()))
+        self.row_meterings.borrow_mut().push((identifier.to_string(), self.ctx().offset()))
     }
 
     fn end_row_metering(self: &Rc<Self>) {
@@ -659,7 +259,6 @@
         for (identifier, cost) in self.row_meterings.borrow().iter() {
             println!("{}: {}", identifier, cost);
         }
->>>>>>> 72122833
     }
 }
 
@@ -689,19 +288,6 @@
 }
 
 #[derive(Clone)]
-<<<<<<< HEAD
-pub struct Scalar<'a, 'b, C: CurveAffine> {
-    loader: Rc<Halo2Loader<'a, 'b, C>>,
-    index: usize,
-    value: Value<C::Scalar, AssignedValue<C>>,
-}
-
-impl<'a, 'b, C: CurveAffine> Scalar<'a, 'b, C> {
-    pub fn assigned(&self) -> AssignedValue<C> {
-        match &self.value {
-            Value::Constant(constant) => self.loader.assign_const_scalar(*constant).assigned(),
-            Value::Assigned(assigned) => assigned.clone(),
-=======
 pub struct Scalar<'a, C: CurveAffine, EccChip: EccInstructions<'a, C>> {
     loader: Rc<Halo2Loader<'a, C, EccChip>>,
     index: usize,
@@ -723,7 +309,6 @@
     pub fn assigned(&self) -> Ref<EccChip::AssignedScalar> {
         if let Some(constant) = self.maybe_const() {
             *self.value.borrow_mut() = Value::Assigned(self.loader.assign_const_scalar(constant))
->>>>>>> 72122833
         }
         Ref::map(self.value.borrow(), Value::assigned)
     }
@@ -735,141 +320,45 @@
     fn maybe_const(&self) -> Option<C::Scalar> {
         self.value().deref().maybe_const()
     }
-
-    pub fn to_quantum(&self) -> QuantumCell<C::Scalar> {
-        match &self.value {
-            Value::Constant(constant) => Constant(*constant),
-            Value::Assigned(assigned) => Existing(assigned),
-        }
-    }
-}
-
-<<<<<<< HEAD
-impl<'a, 'b, C: CurveAffine> PartialEq for Scalar<'a, 'b, C> {
-=======
+}
+
 impl<'a, C: CurveAffine, EccChip: EccInstructions<'a, C>> PartialEq for Scalar<'a, C, EccChip> {
->>>>>>> 72122833
     fn eq(&self, other: &Self) -> bool {
         self.index == other.index
     }
 }
 
-<<<<<<< HEAD
-impl<'a, 'b, C: CurveAffine> LoadedScalar<C::Scalar> for Scalar<'a, 'b, C> {
-    type Loader = Rc<Halo2Loader<'a, 'b, C>>;
-=======
 impl<'a, C: CurveAffine, EccChip: EccInstructions<'a, C>> LoadedScalar<C::Scalar>
     for Scalar<'a, C, EccChip>
 {
     type Loader = Rc<Halo2Loader<'a, C, EccChip>>;
->>>>>>> 72122833
 
     fn loader(&self) -> &Self::Loader {
         &self.loader
     }
-
-    fn mul_add(a: &Self, b: &Self, c: &Self) -> Self {
-        let loader = a.loader();
-        Halo2Loader::mul_add(loader, a, b, c)
-    }
-
-    fn mul_add_constant(a: &Self, b: &Self, c: &C::Scalar) -> Self {
-        Self::mul_add(a, b, &a.loader().scalar(Value::Constant(*c)))
-    }
-
-    fn pow_const(&self, exp: u64) -> Self {
-        fn get_naf(mut e: u64) -> Vec<i8> {
-            // https://en.wikipedia.org/wiki/Non-adjacent_form
-            // NAF for exp:
-            let mut naf: Vec<i8> = Vec::with_capacity(32);
-
-            // generate the NAF for exp
-            for _ in 0..64 {
-                if e & 1 == 1 {
-                    let z = 2i8 - (e % 4) as i8;
-                    e = e / 2;
-                    if z == -1 {
-                        e += 1;
-                    }
-                    naf.push(z);
-                } else {
-                    naf.push(0);
-                    e = e / 2;
-                }
-            }
-            if e != 0 {
-                assert_eq!(e, 1);
-                naf.push(1);
-            }
-            naf
-        }
-
-        assert!(exp > 0);
-        let is_zero = RangeInstructions::is_zero(
-            self.loader().range(),
-            &mut self.loader.ctx_mut(),
-            &self.assigned(),
-        )
-        .unwrap();
-        self.loader.gate().assert_is_const(&mut self.loader.ctx_mut(), &is_zero, C::Scalar::zero());
-
-        let naf = get_naf(exp);
-        let mut acc = self.clone();
-        let mut is_started = false;
-
-        for &z in naf.iter().rev() {
-            if is_started {
-                acc = acc.clone() * &acc;
-            }
-            if z != 0 {
-                if is_started {
-                    acc = if z == 1 { acc * self } else { (&self.loader).div(&acc, self) };
-                } else {
-                    is_started = true;
-                }
-            }
-        }
-        acc
-    }
-}
-
-<<<<<<< HEAD
-impl<'a, 'b, C: CurveAffine> Debug for Scalar<'a, 'b, C> {
-=======
+}
+
 impl<'a, C: CurveAffine, EccChip: EccInstructions<'a, C>> Debug for Scalar<'a, C, EccChip> {
->>>>>>> 72122833
     fn fmt(&self, f: &mut fmt::Formatter<'_>) -> fmt::Result {
         f.debug_struct("Scalar").field("value", &self.value).finish()
     }
 }
 
-<<<<<<< HEAD
-impl<'a, 'b, C: CurveAffine> FieldOps for Scalar<'a, 'b, C> {
-=======
 impl<'a, C: CurveAffine, EccChip: EccInstructions<'a, C>> FieldOps for Scalar<'a, C, EccChip> {
->>>>>>> 72122833
     fn invert(&self) -> Option<Self> {
         Some(self.loader.invert(self))
     }
 }
 
-<<<<<<< HEAD
-impl<'a, 'b, C: CurveAffine> Add for Scalar<'a, 'b, C> {
-=======
 impl<'a, C: CurveAffine, EccChip: EccInstructions<'a, C>> Add for Scalar<'a, C, EccChip> {
->>>>>>> 72122833
     type Output = Self;
 
     fn add(self, rhs: Self) -> Self::Output {
         Halo2Loader::add(&self.loader, &self, &rhs)
     }
 }
-<<<<<<< HEAD
-impl<'a, 'b, C: CurveAffine> Sub for Scalar<'a, 'b, C> {
-=======
 
 impl<'a, C: CurveAffine, EccChip: EccInstructions<'a, C>> Sub for Scalar<'a, C, EccChip> {
->>>>>>> 72122833
     type Output = Self;
 
     fn sub(self, rhs: Self) -> Self::Output {
@@ -877,11 +366,7 @@
     }
 }
 
-<<<<<<< HEAD
-impl<'a, 'b, C: CurveAffine> Mul for Scalar<'a, 'b, C> {
-=======
 impl<'a, C: CurveAffine, EccChip: EccInstructions<'a, C>> Mul for Scalar<'a, C, EccChip> {
->>>>>>> 72122833
     type Output = Self;
 
     fn mul(self, rhs: Self) -> Self::Output {
@@ -889,11 +374,7 @@
     }
 }
 
-<<<<<<< HEAD
-impl<'a, 'b, C: CurveAffine> Neg for Scalar<'a, 'b, C> {
-=======
 impl<'a, C: CurveAffine, EccChip: EccInstructions<'a, C>> Neg for Scalar<'a, C, EccChip> {
->>>>>>> 72122833
     type Output = Self;
 
     fn neg(self) -> Self::Output {
@@ -901,104 +382,54 @@
     }
 }
 
-<<<<<<< HEAD
-impl<'a, 'b, 'c, C: CurveAffine> Add<&'c Self> for Scalar<'a, 'b, C> {
-    type Output = Self;
-
-    fn add(self, rhs: &'c Self) -> Self::Output {
-=======
 impl<'a, 'b, C: CurveAffine, EccChip: EccInstructions<'a, C>> Add<&'b Self>
     for Scalar<'a, C, EccChip>
 {
     type Output = Self;
 
     fn add(self, rhs: &'b Self) -> Self::Output {
->>>>>>> 72122833
         Halo2Loader::add(&self.loader, &self, rhs)
     }
 }
 
-<<<<<<< HEAD
-impl<'a, 'b, 'c, C: CurveAffine> Sub<&'c Self> for Scalar<'a, 'b, C> {
-    type Output = Self;
-
-    fn sub(self, rhs: &'c Self) -> Self::Output {
-=======
 impl<'a, 'b, C: CurveAffine, EccChip: EccInstructions<'a, C>> Sub<&'b Self>
     for Scalar<'a, C, EccChip>
 {
     type Output = Self;
 
     fn sub(self, rhs: &'b Self) -> Self::Output {
->>>>>>> 72122833
         Halo2Loader::sub(&self.loader, &self, rhs)
     }
 }
 
-<<<<<<< HEAD
-impl<'a, 'b, 'c, C: CurveAffine> Mul<&'c Self> for Scalar<'a, 'b, C> {
-    type Output = Self;
-
-    fn mul(self, rhs: &'c Self) -> Self::Output {
-=======
 impl<'a, 'b, C: CurveAffine, EccChip: EccInstructions<'a, C>> Mul<&'b Self>
     for Scalar<'a, C, EccChip>
 {
     type Output = Self;
 
     fn mul(self, rhs: &'b Self) -> Self::Output {
->>>>>>> 72122833
         Halo2Loader::mul(&self.loader, &self, rhs)
     }
 }
 
-<<<<<<< HEAD
-impl<'a, 'b, C: CurveAffine> AddAssign for Scalar<'a, 'b, C> {
-=======
 impl<'a, C: CurveAffine, EccChip: EccInstructions<'a, C>> AddAssign for Scalar<'a, C, EccChip> {
->>>>>>> 72122833
     fn add_assign(&mut self, rhs: Self) {
         *self = Halo2Loader::add(&self.loader, self, &rhs)
     }
 }
 
-<<<<<<< HEAD
-impl<'a, 'b, C: CurveAffine> SubAssign for Scalar<'a, 'b, C> {
-=======
 impl<'a, C: CurveAffine, EccChip: EccInstructions<'a, C>> SubAssign for Scalar<'a, C, EccChip> {
->>>>>>> 72122833
     fn sub_assign(&mut self, rhs: Self) {
         *self = Halo2Loader::sub(&self.loader, self, &rhs)
     }
 }
 
-<<<<<<< HEAD
-impl<'a, 'b, C: CurveAffine> MulAssign for Scalar<'a, 'b, C> {
-=======
 impl<'a, C: CurveAffine, EccChip: EccInstructions<'a, C>> MulAssign for Scalar<'a, C, EccChip> {
->>>>>>> 72122833
     fn mul_assign(&mut self, rhs: Self) {
         *self = Halo2Loader::mul(&self.loader, self, &rhs)
     }
 }
 
-<<<<<<< HEAD
-impl<'a, 'b, 'c, C: CurveAffine> AddAssign<&'c Self> for Scalar<'a, 'b, C> {
-    fn add_assign(&mut self, rhs: &'c Self) {
-        *self = (&self.loader).add(self, rhs)
-    }
-}
-
-impl<'a, 'b, 'c, C: CurveAffine> SubAssign<&'c Self> for Scalar<'a, 'b, C> {
-    fn sub_assign(&mut self, rhs: &'c Self) {
-        *self = (&self.loader).sub(self, rhs)
-    }
-}
-
-impl<'a, 'b, 'c, C: CurveAffine> MulAssign<&'c Self> for Scalar<'a, 'b, C> {
-    fn mul_assign(&mut self, rhs: &'c Self) {
-        *self = (&self.loader).mul(self, rhs)
-=======
 impl<'a, 'b, C: CurveAffine, EccChip: EccInstructions<'a, C>> AddAssign<&'b Self>
     for Scalar<'a, C, EccChip>
 {
@@ -1020,36 +451,10 @@
 {
     fn mul_assign(&mut self, rhs: &'b Self) {
         *self = Halo2Loader::mul(&self.loader, self, rhs)
->>>>>>> 72122833
     }
 }
 
 #[derive(Clone)]
-<<<<<<< HEAD
-pub struct EcPoint<'a, 'b, C: CurveAffine> {
-    loader: Rc<Halo2Loader<'a, 'b, C>>,
-    index: usize,
-    pub value: Value<C, AssignedEcPoint<C>>,
-}
-
-impl<'a, 'b, C: CurveAffine> EcPoint<'a, 'b, C> {
-    pub fn assigned(&self) -> AssignedEcPoint<C> {
-        match &self.value {
-            Value::Constant(constant) => {
-                let point = FixedEccPoint::from_g1(
-                    constant,
-                    self.loader.field_chip().num_limbs,
-                    self.loader.field_chip().limb_bits,
-                );
-                point.assign(self.loader.field_chip(), &mut self.loader.ctx_mut()).unwrap()
-            }
-            Value::Assigned(assigned) => assigned.clone(),
-        }
-    }
-}
-
-impl<'a, 'b, C: CurveAffine> PartialEq for EcPoint<'a, 'b, C> {
-=======
 pub struct EcPoint<'a, C: CurveAffine, EccChip: EccInstructions<'a, C>> {
     loader: Rc<Halo2Loader<'a, C, EccChip>>,
     index: usize,
@@ -1081,200 +486,24 @@
 }
 
 impl<'a, C: CurveAffine, EccChip: EccInstructions<'a, C>> PartialEq for EcPoint<'a, C, EccChip> {
->>>>>>> 72122833
     fn eq(&self, other: &Self) -> bool {
         self.index == other.index
     }
 }
 
-<<<<<<< HEAD
-impl<'a, 'b, C: CurveAffine> LoadedEcPoint<C> for EcPoint<'a, 'b, C>
-where
-    C::Base: PrimeField,
-{
-    type Loader = Rc<Halo2Loader<'a, 'b, C>>;
-=======
 impl<'a, C: CurveAffine, EccChip: EccInstructions<'a, C>> LoadedEcPoint<C>
     for EcPoint<'a, C, EccChip>
 {
     type Loader = Rc<Halo2Loader<'a, C, EccChip>>;
->>>>>>> 72122833
 
     fn loader(&self) -> &Self::Loader {
         &self.loader
     }
-<<<<<<< HEAD
-
-    fn multi_scalar_multiplication(
-        pairs: impl IntoIterator<Item = (Scalar<'a, 'b, C>, Self)>,
-    ) -> Self {
-        let pairs = pairs.into_iter().collect_vec();
-        let loader = &pairs[0].0.loader;
-
-        let mut sum_constants = None;
-
-        let (mut non_scaled, fixed, scaled) = pairs.iter().fold(
-            (Vec::new(), Vec::new(), Vec::new()),
-            |(mut non_scaled, mut fixed, mut scaled), (scalar, ec_point)| {
-                if matches!(scalar.value, Value::Constant(constant) if constant == C::Scalar::one())
-                {
-                    non_scaled.push(ec_point.assigned());
-                } else {
-                    match &ec_point.value {
-                        Value::Constant(constant_pt) => {
-                            if let Value::Constant(constant_scalar) = scalar.value {
-                                let prod = (constant_pt.clone() * constant_scalar).to_affine();
-                                sum_constants = if let Some(sum) = sum_constants {
-                                    Some(C::Curve::to_affine(&(sum + prod)))
-                                } else {
-                                    Some(prod)
-                                };
-                            }
-                            fixed.push((constant_pt.clone(), scalar.assigned()));
-                        }
-                        Value::Assigned(assigned_pt) => {
-                            scaled.push((assigned_pt.clone(), scalar.assigned()));
-                        }
-                    }
-                }
-                (non_scaled, fixed, scaled)
-            },
-        );
-        if let Some(sum) = sum_constants {
-            non_scaled.push(loader.assign_const_ec_point(sum).assigned());
-        }
-
-        let mut sum = None;
-        if !scaled.is_empty() {
-            sum = loader
-                .ecc_chip
-                .multi_scalar_mult::<C>(
-                    &mut loader.ctx_mut(),
-                    &scaled.iter().map(|pair| pair.0.clone()).collect(),
-                    &scaled.into_iter().map(|pair| vec![pair.1]).collect(),
-                    <C::Scalar as PrimeField>::NUM_BITS as usize,
-                    4,
-                )
-                .ok();
-        }
-        if !non_scaled.is_empty() || !fixed.is_empty() {
-            let rand_point = loader.ecc_chip.load_random_point::<C>(&mut loader.ctx_mut()).unwrap();
-            let mut acc = if let Some(prev) = sum {
-                loader
-                    .ecc_chip
-                    .add_unequal(&mut loader.ctx_mut(), &prev, &rand_point, true)
-                    .unwrap()
-            } else {
-                rand_point.clone()
-            };
-            for point in non_scaled.into_iter() {
-                acc =
-                    loader.ecc_chip.add_unequal(&mut loader.ctx_mut(), &acc, &point, true).unwrap();
-            }
-            for (constant_point, scalar) in fixed.iter() {
-                if constant_point.is_identity().into() {
-                    continue;
-                }
-                let fixed_point = FixedEccPoint::from_g1(
-                    constant_point,
-                    loader.field_chip().num_limbs,
-                    loader.field_chip().limb_bits,
-                );
-                let fixed_msm = loader
-                    .ecc_chip
-                    .fixed_base_scalar_mult(
-                        &mut loader.ctx_mut(),
-                        &fixed_point,
-                        &vec![scalar.clone()],
-                        C::Scalar::NUM_BITS as usize,
-                        4,
-                    )
-                    .expect("fixed msms should not fail");
-                acc = loader
-                    .ecc_chip
-                    .add_unequal(&mut loader.ctx_mut(), &acc, &fixed_msm, true)
-                    .unwrap();
-            }
-            acc = loader
-                .ecc_chip
-                .sub_unequal(&mut loader.ctx_mut(), &acc, &rand_point, true)
-                .unwrap();
-            sum = Some(acc);
-        }
-        loader.ec_point(sum.unwrap())
-    }
-}
-
-impl<'a, 'b, C: CurveAffine> Debug for EcPoint<'a, 'b, C> {
-    fn fmt(&self, f: &mut fmt::Formatter<'_>) -> fmt::Result {
-        f.debug_struct("EcPoint").field("assigned", &self.assigned()).finish()
-    }
-}
-
-impl<'a, 'b, C: CurveAffine> Add for EcPoint<'a, 'b, C> {
-    type Output = Self;
-
-    fn add(self, _: Self) -> Self::Output {
-        todo!()
-    }
-}
-
-impl<'a, 'b, C: CurveAffine> Sub for EcPoint<'a, 'b, C> {
-    type Output = Self;
-
-    fn sub(self, _: Self) -> Self::Output {
-        todo!()
-    }
-}
-
-impl<'a, 'b, C: CurveAffine> Neg for EcPoint<'a, 'b, C> {
-    type Output = Self;
-
-    fn neg(self) -> Self::Output {
-        todo!()
-    }
-}
-
-impl<'a, 'b, 'c, C: CurveAffine> Add<&'c Self> for EcPoint<'a, 'b, C> {
-    type Output = Self;
-
-    fn add(self, rhs: &'c Self) -> Self::Output {
-        self + rhs.clone()
-    }
-}
-
-impl<'a, 'b, 'c, C: CurveAffine> Sub<&'c Self> for EcPoint<'a, 'b, C> {
-    type Output = Self;
-
-    fn sub(self, rhs: &'c Self) -> Self::Output {
-        self - rhs.clone()
-    }
-}
-
-impl<'a, 'b, C: CurveAffine> AddAssign for EcPoint<'a, 'b, C> {
-    fn add_assign(&mut self, rhs: Self) {
-        *self = self.clone() + rhs
-    }
-}
-
-impl<'a, 'b, C: CurveAffine> SubAssign for EcPoint<'a, 'b, C> {
-    fn sub_assign(&mut self, rhs: Self) {
-        *self = self.clone() - rhs
-    }
-}
-
-impl<'a, 'b, 'c, C: CurveAffine> AddAssign<&'c Self> for EcPoint<'a, 'b, C> {
-    fn add_assign(&mut self, rhs: &'c Self) {
-        *self = self.clone() + rhs
-=======
 }
 
 impl<'a, C: CurveAffine, EccChip: EccInstructions<'a, C>> Debug for EcPoint<'a, C, EccChip> {
     fn fmt(&self, f: &mut fmt::Formatter<'_>) -> fmt::Result {
-        f.debug_struct("EcPoint")
-            .field("index", &self.index)
-            .field("value", &self.value)
-            .finish()
+        f.debug_struct("EcPoint").field("index", &self.index).field("value", &self.value).finish()
     }
 }
 
@@ -1285,96 +514,8 @@
 
     fn load_const(&self, value: &C::Scalar) -> Scalar<'a, C, EccChip> {
         self.scalar(Value::Constant(*value))
->>>>>>> 72122833
-    }
-
-<<<<<<< HEAD
-impl<'a, 'b, 'c, C: CurveAffine> SubAssign<&'c Self> for EcPoint<'a, 'b, C> {
-    fn sub_assign(&mut self, rhs: &'c Self) {
-        *self = self.clone() - rhs
-    }
-}
-
-impl<'a, 'b, C: CurveAffine> ScalarLoader<C::Scalar> for Rc<Halo2Loader<'a, 'b, C>> {
-    type LoadedScalar = Scalar<'a, 'b, C>;
-
-    fn load_const(&self, value: &C::Scalar) -> Scalar<'a, 'b, C> {
-        self.scalar(Value::Constant(*value))
-    }
-
-    fn assert_eq(
-        &self,
-        annotation: &str,
-        lhs: &Self::LoadedScalar,
-        rhs: &Self::LoadedScalar,
-    ) -> Result<(), crate::Error> {
-        match (&lhs.value, &rhs.value) {
-            (Value::Constant(lhs), Value::Constant(rhs)) => {
-                assert_eq!(*lhs, *rhs);
-            }
-            _ => {
-                let loader = lhs.loader();
-                loader
-                    .gate()
-                    .assert_equal(&mut loader.ctx_mut(), &lhs.to_quantum(), &rhs.to_quantum())
-                    .expect(annotation);
-            }
-        }
-        Ok(())
-    }
-
-    fn sum_with_coeff_and_constant(
-        &self,
-        values: &[(C::Scalar, &Self::LoadedScalar)],
-        constant: C::Scalar,
-    ) -> Self::LoadedScalar {
-        let mut a = Vec::with_capacity(values.len() + 1);
-        let mut b = Vec::with_capacity(values.len() + 1);
-        if constant != C::Scalar::zero() {
-            a.push(Constant(C::Scalar::one()));
-            b.push(Constant(constant));
-        }
-        a.extend(values.iter().map(|(_, a)| match &a.value {
-            Value::Constant(constant) => Constant(*constant),
-            Value::Assigned(assigned) => Existing(assigned),
-        }));
-        b.extend(values.iter().map(|(c, _)| Constant(*c)));
-        let (_, _, sum) = self.gate().inner_product(&mut self.ctx_mut(), a, b).unwrap();
-
-        self.scalar(Value::Assigned(sum))
-    }
-
-    fn sum_products_with_coeff_and_constant(
-        &self,
-        values: &[(C::Scalar, &Self::LoadedScalar, &Self::LoadedScalar)],
-        constant: C::Scalar,
-    ) -> Self::LoadedScalar {
-        let mut prods = Vec::with_capacity(values.len());
-        for (c, a, b) in values {
-            let a = match &a.value {
-                Value::Assigned(assigned) => Existing(assigned),
-                Value::Constant(constant) => Constant(*constant),
-            };
-            let b = match &b.value {
-                Value::Assigned(assigned) => Existing(assigned),
-                Value::Constant(constant) => Constant(*constant),
-            };
-            prods.push((*c, a, b));
-        }
-        let output = self
-            .gate()
-            .sum_products_with_coeff_and_var(&mut self.ctx_mut(), &prods[..], &Constant(constant))
-            .unwrap();
-        self.scalar(Value::Assigned(output))
-    }
-}
-
-impl<'a, 'b, C: CurveAffine> EcPointLoader<C> for Rc<Halo2Loader<'a, 'b, C>> {
-    type LoadedEcPoint = EcPoint<'a, 'b, C>;
-
-    fn ec_point_load_const(&self, ec_point: &C) -> EcPoint<'a, 'b, C> {
-        self.assign_const_ec_point(*ec_point)
-=======
+    }
+
     fn assert_eq(
         &self,
         annotation: &str,
@@ -1391,10 +532,7 @@
         values: &[(C::Scalar, &Scalar<'a, C, EccChip>)],
         constant: C::Scalar,
     ) -> Scalar<'a, C, EccChip> {
-        let values = values
-            .iter()
-            .map(|(coeff, value)| (*coeff, value.assigned()))
-            .collect_vec();
+        let values = values.iter().map(|(coeff, value)| (*coeff, value.assigned())).collect_vec();
         self.scalar(Value::Assigned(
             self.scalar_chip()
                 .sum_with_coeff_and_const(&mut self.ctx_mut(), &values, constant)
@@ -1449,10 +587,7 @@
     }
 
     fn multi_scalar_multiplication(
-        pairs: &[(
-            &<Self as ScalarLoader<C::Scalar>>::LoadedScalar,
-            &EcPoint<'a, C, EccChip>,
-        )],
+        pairs: &[(&<Self as ScalarLoader<C::Scalar>>::LoadedScalar, &EcPoint<'a, C, EccChip>)],
     ) -> EcPoint<'a, C, EccChip> {
         let loader = &pairs[0].0.loader;
 
@@ -1480,12 +615,7 @@
                         }
                         _ => variable_base_scaled.push((scalar, base)),
                     };
-                    (
-                        constant,
-                        fixed_base,
-                        variable_base_non_scaled,
-                        variable_base_scaled,
-                    )
+                    (constant, fixed_base, variable_base_non_scaled, variable_base_scaled)
                 },
             );
 
@@ -1530,61 +660,19 @@
             .unwrap();
 
         loader.ec_point_from_assigned(output)
->>>>>>> 72122833
-    }
-
-<<<<<<< HEAD
-    fn ec_point_load_one(&self) -> Self::LoadedEcPoint {
-        self.ec_point(self.assign_const_ec_point(C::generator()).assigned())
-=======
+    }
+}
+
 impl<'a, C: CurveAffine, EccChip: EccInstructions<'a, C>> Loader<C>
     for Rc<Halo2Loader<'a, C, EccChip>>
 {
     #[cfg(test)]
     fn start_cost_metering(&self, identifier: &str) {
         self.start_row_metering(identifier)
->>>>>>> 72122833
-    }
-
-    fn ec_point_assert_eq(
-        &self,
-        annotation: &str,
-        lhs: &Self::LoadedEcPoint,
-        rhs: &Self::LoadedEcPoint,
-    ) -> Result<(), crate::Error> {
-        let loader = lhs.loader();
-        match (&lhs.value, &rhs.value) {
-            (Value::Constant(lhs), Value::Constant(rhs)) => {
-                assert_eq!(*lhs, *rhs);
-            }
-            _ => {
-                loader
-                    .ecc_chip
-                    .assert_equal(&mut loader.ctx_mut(), &lhs.assigned(), &rhs.assigned())
-                    .expect(annotation);
-            }
-        }
-        Ok(())
-    }
-}
-
-impl<'a, 'b, C: CurveAffine> Loader<C> for Rc<Halo2Loader<'a, 'b, C>> {
-    // only using this when `sel = use_dummy` and `a` is dummy
-    // you should never use dummy if `b` is constant
-    fn ec_point_select(
-        &self,
-        a: &Self::LoadedEcPoint,
-        b: &Self::LoadedEcPoint,
-        sel: &Self::LoadedScalar,
-    ) -> Result<Self::LoadedEcPoint, crate::Error> {
-        if matches!(b.value, Value::Constant(_)) {
-            return Ok(b.clone());
-        }
-        let a = a.assigned();
-        let b = b.assigned();
-        let sel = sel.assigned();
-        let assigned = halo2_ecc::ecc::select(self.field_chip(), &mut self.ctx_mut(), &a, &b, &sel)
-            .expect("ec_point_select should not fail");
-        Ok(self.ec_point(assigned))
+    }
+
+    #[cfg(test)]
+    fn end_cost_metering(&self) {
+        self.end_row_metering()
     }
 }