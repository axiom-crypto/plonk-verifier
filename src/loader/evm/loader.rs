use crate::{
    loader::evm::{
        code::{Code, Precompiled},
        fe_to_u256, modulus,
    },
    loader::{evm::u256_to_fe, EcPointLoader, LoadedEcPoint, LoadedScalar, Loader, ScalarLoader},
    util::{
        arithmetic::{CurveAffine, FieldOps, PrimeField},
        Itertools,
    },
    Error,
};
use ethereum_types::{U256, U512};
use std::{
    cell::RefCell,
    collections::HashMap,
    fmt::{self, Debug},
    iter,
    ops::{Add, AddAssign, DerefMut, Mul, MulAssign, Neg, Sub, SubAssign},
    rc::Rc,
};

#[derive(Clone, Debug)]
pub enum Value<T> {
    Constant(T),
    Memory(usize),
    Negated(Box<Value<T>>),
    Sum(Box<Value<T>>, Box<Value<T>>),
    Product(Box<Value<T>>, Box<Value<T>>),
}

impl<T: Debug> PartialEq for Value<T> {
    fn eq(&self, other: &Self) -> bool {
        self.identifier() == other.identifier()
    }
}

impl<T: Debug> Value<T> {
    fn identifier(&self) -> String {
<<<<<<< HEAD
        match &self {
            Value::Constant(_) | Value::Memory(_) => format!("{self:?}"),
            Value::Negated(value) => format!("-({value:?})"),
            Value::Sum(lhs, rhs) => format!("({lhs:?} + {rhs:?})"),
            Value::Product(lhs, rhs) => format!("({lhs:?} * {rhs:?})"),
=======
        match self {
            Value::Constant(_) | Value::Memory(_) => format!("{:?}", self),
            Value::Negated(value) => format!("-({:?})", value),
            Value::Sum(lhs, rhs) => format!("({:?} + {:?})", lhs, rhs),
            Value::Product(lhs, rhs) => format!("({:?} * {:?})", lhs, rhs),
>>>>>>> 75f7532a
        }
    }
}

#[derive(Clone, Debug)]
pub struct EvmLoader {
    base_modulus: U256,
    scalar_modulus: U256,
    code: RefCell<Code>,
    ptr: RefCell<usize>,
    cache: RefCell<HashMap<String, usize>>,
    #[cfg(test)]
    gas_metering_ids: RefCell<Vec<String>>,
}

impl EvmLoader {
    pub fn new<Base, Scalar>() -> Rc<Self>
    where
        Base: PrimeField<Repr = [u8; 32]>,
        Scalar: PrimeField<Repr = [u8; 32]>,
    {
        let base_modulus = modulus::<Base>();
        let scalar_modulus = modulus::<Scalar>();
        let code = Code::new([1.into(), base_modulus, scalar_modulus - 1, scalar_modulus])
            .push(1)
            .to_owned();
        Rc::new(Self {
            base_modulus,
            scalar_modulus,
            code: RefCell::new(code),
            ptr: Default::default(),
            cache: Default::default(),
            #[cfg(test)]
            gas_metering_ids: RefCell::new(Vec::new()),
        })
    }

    pub fn deployment_code(self: &Rc<Self>) -> Vec<u8> {
        Code::deployment(self.runtime_code())
    }

    pub fn runtime_code(self: &Rc<Self>) -> Vec<u8> {
        let mut code = self.code.borrow().clone();
        let dst = code.len() + 9;
        code.push(dst)
            .jumpi()
            .push(0)
            .push(0)
            .revert()
            .jumpdest()
            .stop()
            .to_owned()
            .into()
    }

    pub fn allocate(self: &Rc<Self>, size: usize) -> usize {
        let ptr = *self.ptr.borrow();
        *self.ptr.borrow_mut() += size;
        ptr
    }

    pub(crate) fn scalar_modulus(&self) -> U256 {
        self.scalar_modulus
    }

    pub(crate) fn ptr(&self) -> usize {
        *self.ptr.borrow()
    }

    pub(crate) fn code_mut(&self) -> impl DerefMut<Target = Code> + '_ {
        self.code.borrow_mut()
    }

    pub(crate) fn scalar(self: &Rc<Self>, value: Value<U256>) -> Scalar {
        let value = if matches!(
            value,
            Value::Constant(_) | Value::Memory(_) | Value::Negated(_)
        ) {
            value
        } else {
            let identifier = value.identifier();
            let some_ptr = self.cache.borrow().get(&identifier).cloned();
            let ptr = if let Some(ptr) = some_ptr {
                ptr
            } else {
                self.push(&Scalar {
                    loader: self.clone(),
                    value,
                });
                let ptr = self.allocate(0x20);
                self.code.borrow_mut().push(ptr).mstore();
                self.cache.borrow_mut().insert(identifier, ptr);
                ptr
            };
            Value::Memory(ptr)
        };
        Scalar {
            loader: self.clone(),
            value,
        }
    }

    fn ec_point(self: &Rc<Self>, value: Value<(U256, U256)>) -> EcPoint {
        EcPoint {
            loader: self.clone(),
            value,
        }
    }

    fn push(self: &Rc<Self>, scalar: &Scalar) {
        match scalar.value.clone() {
            Value::Constant(constant) => {
                self.code.borrow_mut().push(constant);
            }
            Value::Memory(ptr) => {
                self.code.borrow_mut().push(ptr).mload();
            }
            Value::Negated(value) => {
                self.push(&self.scalar(*value));
                self.code.borrow_mut().push(self.scalar_modulus).sub();
            }
            Value::Sum(lhs, rhs) => {
                self.code.borrow_mut().push(self.scalar_modulus);
                self.push(&self.scalar(*lhs));
                self.push(&self.scalar(*rhs));
                self.code.borrow_mut().addmod();
            }
            Value::Product(lhs, rhs) => {
                self.code.borrow_mut().push(self.scalar_modulus);
                self.push(&self.scalar(*lhs));
                self.push(&self.scalar(*rhs));
                self.code.borrow_mut().mulmod();
            }
        }
    }

    pub fn calldataload_scalar(self: &Rc<Self>, offset: usize) -> Scalar {
        let ptr = self.allocate(0x20);
        self.code
            .borrow_mut()
            .push(self.scalar_modulus)
            .push(offset)
            .calldataload()
            .r#mod()
            .push(ptr)
            .mstore();
        self.scalar(Value::Memory(ptr))
    }

    pub fn calldataload_ec_point(self: &Rc<Self>, offset: usize) -> EcPoint {
        let ptr = self.allocate(0x40);
        self.code
            .borrow_mut()
            // [..., success]
            .push(offset)
            // [..., success, x_cd_ptr]
            .calldataload()
            // [..., success, x]
            .dup(0)
            // [..., success, x, x]
            .push(ptr)
            // [..., success, x, x, x_ptr]
            .mstore()
            // [..., success, x]
            .push(offset + 0x20)
            // [..., success, x, y_cd_ptr]
            .calldataload()
            // [..., success, x, y]
            .dup(0)
            // [..., success, x, y, y]
            .push(ptr + 0x20)
            // [..., success, x, y, y, y_ptr]
            .mstore();
        // [..., success, x, y]
        self.validate_ec_point();
        self.ec_point(Value::Memory(ptr))
    }

    pub fn ec_point_from_limbs<const LIMBS: usize, const BITS: usize>(
        self: &Rc<Self>,
        x_limbs: [&Scalar; LIMBS],
        y_limbs: [&Scalar; LIMBS],
    ) -> EcPoint {
        let ptr = self.allocate(0x40);
        for (ptr, limbs) in [(ptr, x_limbs), (ptr + 0x20, y_limbs)] {
            for (idx, limb) in limbs.into_iter().enumerate() {
                self.push(limb);
                // [..., success, acc]
                if idx > 0 {
                    self.code
                        .borrow_mut()
                        .push(idx * BITS)
                        // [..., success, acc, limb_i, shift]
                        .shl()
                        // [..., success, acc, limb_i << shift]
                        .add();
                    // [..., success, acc]
                }
            }
            self.code
                .borrow_mut()
                // [..., success, coordinate]
                .dup(0)
                // [..., success, coordinate, coordinate]
                .push(ptr)
                // [..., success, coordinate, coordinate, ptr]
                .mstore();
            // [..., success, coordinate]
        }
        // [..., success, x, y]
        self.validate_ec_point();
        self.ec_point(Value::Memory(ptr))
    }

    fn validate_ec_point(self: &Rc<Self>) {
        self.code
            .borrow_mut()
            // [..., success, x, y]
            .push(self.base_modulus)
            // [..., success, x, y, p]
            .dup(2)
            // [..., success, x, y, p, x]
            .lt()
            // [..., success, x, y, x_lt_p]
            .push(self.base_modulus)
            // [..., success, x, y, x_lt_p, p]
            .dup(2)
            // [..., success, x, y, x_lt_p, p, y]
            .lt()
            // [..., success, x, y, x_lt_p, y_lt_p]
            .and()
            // [..., success, x, y, valid]
            .dup(2)
            // [..., success, x, y, valid, x]
            .iszero()
            // [..., success, x, y, valid, x_is_zero]
            .dup(2)
            // [..., success, x, y, valid, x_is_zero, y]
            .iszero()
            // [..., success, x, y, valid, x_is_zero, y_is_zero]
            .or()
            // [..., success, x, y, valid, x_or_y_is_zero]
            .not()
            // [..., success, x, y, valid, x_and_y_is_not_zero]
            .and()
            // [..., success, x, y, valid]
            .push(self.base_modulus)
            // [..., success, x, y, valid, p]
            .dup(2)
            // [..., success, x, y, valid, p, y]
            .dup(0)
            // [..., success, x, y, valid, p, y, y]
            .mulmod()
            // [..., success, x, y, valid, y_square]
            .push(self.base_modulus)
            // [..., success, x, y, valid, y_square, p]
            .push(3)
            // [..., success, x, y, valid, y_square, p, 3]
            .push(self.base_modulus)
            // [..., success, x, y, valid, y_square, p, 3, p]
            .dup(6)
            // [..., success, x, y, valid, y_square, p, 3, p, x]
            .push(self.base_modulus)
            // [..., success, x, y, valid, y_square, p, 3, p, x, p]
            .dup(1)
            // [..., success, x, y, valid, y_square, p, 3, p, x, p, x]
            .dup(0)
            // [..., success, x, y, valid, y_square, p, 3, p, x, p, x, x]
            .mulmod()
            // [..., success, x, y, valid, y_square, p, 3, p, x, x_square]
            .mulmod()
            // [..., success, x, y, valid, y_square, p, 3, x_cube]
            .addmod()
            // [..., success, x, y, valid, y_square, x_cube_plus_3]
            .eq()
            // [..., success, x, y, valid, y_square_eq_x_cube_plus_3]
            .and()
            // [..., success, x, y, valid]
            .swap(2)
            // [..., success, valid, y, x]
            .pop()
            // [..., success, valid, y]
            .pop()
            // [..., success, valid]
            .and();
    }

    pub fn keccak256(self: &Rc<Self>, ptr: usize, len: usize) -> usize {
        let hash_ptr = self.allocate(0x20);
        self.code
            .borrow_mut()
            .push(len)
            .push(ptr)
            .keccak256()
            .push(hash_ptr)
            .mstore();
        hash_ptr
    }

    pub fn copy_scalar(self: &Rc<Self>, scalar: &Scalar, ptr: usize) {
        self.push(scalar);
        self.code.borrow_mut().push(ptr).mstore();
    }

    pub fn dup_scalar(self: &Rc<Self>, scalar: &Scalar) -> Scalar {
        let ptr = self.allocate(0x20);
        self.copy_scalar(scalar, ptr);
        self.scalar(Value::Memory(ptr))
    }

    pub fn dup_ec_point(self: &Rc<Self>, value: &EcPoint) -> EcPoint {
        let ptr = self.allocate(0x40);
        match value.value {
            Value::Constant((x, y)) => {
                self.code
                    .borrow_mut()
                    .push(x)
                    .push(ptr)
                    .mstore()
                    .push(y)
                    .push(ptr + 0x20)
                    .mstore();
            }
            Value::Memory(src_ptr) => {
                self.code
                    .borrow_mut()
                    .push(src_ptr)
                    .mload()
                    .push(ptr)
                    .mstore()
                    .push(src_ptr + 0x20)
                    .mload()
                    .push(ptr + 0x20)
                    .mstore();
            }
            Value::Negated(_) | Value::Sum(_, _) | Value::Product(_, _) => {
                unreachable!()
            }
        }
        self.ec_point(Value::Memory(ptr))
    }

    fn staticcall(self: &Rc<Self>, precompile: Precompiled, cd_ptr: usize, rd_ptr: usize) {
        let (cd_len, rd_len) = match precompile {
            Precompiled::BigModExp => (0xc0, 0x20),
            Precompiled::Bn254Add => (0x80, 0x40),
            Precompiled::Bn254ScalarMul => (0x60, 0x40),
            Precompiled::Bn254Pairing => (0x180, 0x20),
        };
        self.code
            .borrow_mut()
            .push(rd_len)
            .push(rd_ptr)
            .push(cd_len)
            .push(cd_ptr)
            .push(precompile as usize)
            .gas()
            .staticcall()
            .and();
    }

    fn invert(self: &Rc<Self>, scalar: &Scalar) -> Scalar {
        let rd_ptr = self.allocate(0x20);
        let [cd_ptr, ..] = [
            &self.scalar(Value::Constant(0x20.into())),
            &self.scalar(Value::Constant(0x20.into())),
            &self.scalar(Value::Constant(0x20.into())),
            scalar,
            &self.scalar(Value::Constant(self.scalar_modulus - 2)),
            &self.scalar(Value::Constant(self.scalar_modulus)),
        ]
        .map(|value| self.dup_scalar(value).ptr());
        self.staticcall(Precompiled::BigModExp, cd_ptr, rd_ptr);
        self.scalar(Value::Memory(rd_ptr))
    }

    fn ec_point_add(self: &Rc<Self>, lhs: &EcPoint, rhs: &EcPoint) -> EcPoint {
        let rd_ptr = self.dup_ec_point(lhs).ptr();
        self.dup_ec_point(rhs);
        self.staticcall(Precompiled::Bn254Add, rd_ptr, rd_ptr);
        self.ec_point(Value::Memory(rd_ptr))
    }

    fn ec_point_scalar_mul(self: &Rc<Self>, ec_point: &EcPoint, scalar: &Scalar) -> EcPoint {
        let rd_ptr = self.dup_ec_point(ec_point).ptr();
        self.dup_scalar(scalar);
        self.staticcall(Precompiled::Bn254ScalarMul, rd_ptr, rd_ptr);
        self.ec_point(Value::Memory(rd_ptr))
    }

    pub fn pairing(
        self: &Rc<Self>,
        lhs: &EcPoint,
        g2: (U256, U256, U256, U256),
        rhs: &EcPoint,
        minus_s_g2: (U256, U256, U256, U256),
    ) {
        let rd_ptr = self.dup_ec_point(lhs).ptr();
        self.allocate(0x80);
        self.code
            .borrow_mut()
            .push(g2.0)
            .push(rd_ptr + 0x40)
            .mstore()
            .push(g2.1)
            .push(rd_ptr + 0x60)
            .mstore()
            .push(g2.2)
            .push(rd_ptr + 0x80)
            .mstore()
            .push(g2.3)
            .push(rd_ptr + 0xa0)
            .mstore();
        self.dup_ec_point(rhs);
        self.allocate(0x80);
        self.code
            .borrow_mut()
            .push(minus_s_g2.0)
            .push(rd_ptr + 0x100)
            .mstore()
            .push(minus_s_g2.1)
            .push(rd_ptr + 0x120)
            .mstore()
            .push(minus_s_g2.2)
            .push(rd_ptr + 0x140)
            .mstore()
            .push(minus_s_g2.3)
            .push(rd_ptr + 0x160)
            .mstore();
        self.staticcall(Precompiled::Bn254Pairing, rd_ptr, rd_ptr);
        self.code.borrow_mut().push(rd_ptr).mload().and();
    }

    fn add(self: &Rc<Self>, lhs: &Scalar, rhs: &Scalar) -> Scalar {
        if let (Value::Constant(lhs), Value::Constant(rhs)) = (&lhs.value, &rhs.value) {
            let out = (U512::from(lhs) + U512::from(rhs)) % U512::from(self.scalar_modulus);
            return self.scalar(Value::Constant(out.try_into().unwrap()));
        }

        self.scalar(Value::Sum(
            Box::new(lhs.value.clone()),
            Box::new(rhs.value.clone()),
        ))
    }

    fn sub(self: &Rc<Self>, lhs: &Scalar, rhs: &Scalar) -> Scalar {
        if rhs.is_const() {
            return self.add(lhs, &self.neg(rhs));
        }

        self.scalar(Value::Sum(
            Box::new(lhs.value.clone()),
            Box::new(Value::Negated(Box::new(rhs.value.clone()))),
        ))
    }

    fn mul(self: &Rc<Self>, lhs: &Scalar, rhs: &Scalar) -> Scalar {
        if let (Value::Constant(lhs), Value::Constant(rhs)) = (&lhs.value, &rhs.value) {
            let out = (U512::from(lhs) * U512::from(rhs)) % U512::from(self.scalar_modulus);
            return self.scalar(Value::Constant(out.try_into().unwrap()));
        }

        self.scalar(Value::Product(
            Box::new(lhs.value.clone()),
            Box::new(rhs.value.clone()),
        ))
    }

    fn neg(self: &Rc<Self>, scalar: &Scalar) -> Scalar {
        if let Value::Constant(constant) = scalar.value {
            return self.scalar(Value::Constant(self.scalar_modulus - constant));
        }

        self.scalar(Value::Negated(Box::new(scalar.value.clone())))
    }
}

#[cfg(test)]
impl EvmLoader {
    fn start_gas_metering(self: &Rc<Self>, identifier: &str) {
        self.gas_metering_ids
            .borrow_mut()
            .push(identifier.to_string());
        self.code.borrow_mut().gas().swap(1);
    }

    fn end_gas_metering(self: &Rc<Self>) {
        self.code
            .borrow_mut()
            .swap(1)
            .push(9)
            .gas()
            .swap(2)
            .sub()
            .sub()
            .push(0)
            .push(0)
            .log1();
    }

    pub fn print_gas_metering(self: &Rc<Self>, costs: Vec<u64>) {
        for (identifier, cost) in self.gas_metering_ids.borrow().iter().zip(costs) {
            println!("{}: {}", identifier, cost);
        }
    }
}

#[derive(Clone)]
pub struct EcPoint {
    loader: Rc<EvmLoader>,
    value: Value<(U256, U256)>,
}

impl EcPoint {
    pub(crate) fn loader(&self) -> &Rc<EvmLoader> {
        &self.loader
    }

    pub(crate) fn value(&self) -> Value<(U256, U256)> {
        self.value.clone()
    }

    pub(crate) fn ptr(&self) -> usize {
        match self.value {
            Value::Memory(ptr) => ptr,
            _ => unreachable!(),
        }
    }
}

impl Debug for EcPoint {
    fn fmt(&self, f: &mut fmt::Formatter<'_>) -> fmt::Result {
        f.debug_struct("EcPoint")
            .field("value", &self.value)
            .finish()
    }
}

impl PartialEq for EcPoint {
    fn eq(&self, other: &Self) -> bool {
        self.value == other.value
    }
}

impl<C> LoadedEcPoint<C> for EcPoint
where
    C: CurveAffine,
    C::ScalarExt: PrimeField<Repr = [u8; 0x20]>,
{
    type Loader = Rc<EvmLoader>;

    fn loader(&self) -> &Rc<EvmLoader> {
        &self.loader
    }
}

#[derive(Clone)]
pub struct Scalar {
    loader: Rc<EvmLoader>,
    value: Value<U256>,
}

impl Scalar {
    pub(crate) fn loader(&self) -> &Rc<EvmLoader> {
        &self.loader
    }

    pub(crate) fn value(&self) -> Value<U256> {
        self.value.clone()
    }

    pub(crate) fn is_const(&self) -> bool {
        matches!(self.value, Value::Constant(_))
    }

    pub(crate) fn ptr(&self) -> usize {
        match self.value {
            Value::Memory(ptr) => ptr,
            _ => *self
                .loader
                .cache
                .borrow()
                .get(&self.value.identifier())
                .unwrap(),
        }
    }
}

impl Debug for Scalar {
    fn fmt(&self, f: &mut fmt::Formatter<'_>) -> fmt::Result {
        f.debug_struct("Scalar")
            .field("value", &self.value)
            .finish()
    }
}

impl Add for Scalar {
    type Output = Self;

    fn add(self, rhs: Self) -> Self {
        self.loader.add(&self, &rhs)
    }
}

impl Sub for Scalar {
    type Output = Self;

    fn sub(self, rhs: Self) -> Self {
        self.loader.sub(&self, &rhs)
    }
}

impl Mul for Scalar {
    type Output = Self;

    fn mul(self, rhs: Self) -> Self {
        self.loader.mul(&self, &rhs)
    }
}

impl Neg for Scalar {
    type Output = Self;

    fn neg(self) -> Self {
        self.loader.neg(&self)
    }
}

impl<'a> Add<&'a Self> for Scalar {
    type Output = Self;

    fn add(self, rhs: &'a Self) -> Self {
        self.loader.add(&self, rhs)
    }
}

impl<'a> Sub<&'a Self> for Scalar {
    type Output = Self;

    fn sub(self, rhs: &'a Self) -> Self {
        self.loader.sub(&self, rhs)
    }
}

impl<'a> Mul<&'a Self> for Scalar {
    type Output = Self;

    fn mul(self, rhs: &'a Self) -> Self {
        self.loader.mul(&self, rhs)
    }
}

impl AddAssign for Scalar {
    fn add_assign(&mut self, rhs: Self) {
        *self = self.loader.add(self, &rhs);
    }
}

impl SubAssign for Scalar {
    fn sub_assign(&mut self, rhs: Self) {
        *self = self.loader.sub(self, &rhs);
    }
}

impl MulAssign for Scalar {
    fn mul_assign(&mut self, rhs: Self) {
        *self = self.loader.mul(self, &rhs);
    }
}

impl<'a> AddAssign<&'a Self> for Scalar {
    fn add_assign(&mut self, rhs: &'a Self) {
        *self = self.loader.add(self, rhs);
    }
}

impl<'a> SubAssign<&'a Self> for Scalar {
    fn sub_assign(&mut self, rhs: &'a Self) {
        *self = self.loader.sub(self, rhs);
    }
}

impl<'a> MulAssign<&'a Self> for Scalar {
    fn mul_assign(&mut self, rhs: &'a Self) {
        *self = self.loader.mul(self, rhs);
    }
}

impl FieldOps for Scalar {
    fn invert(&self) -> Option<Scalar> {
        Some(self.loader.invert(self))
    }
}

impl PartialEq for Scalar {
    fn eq(&self, other: &Self) -> bool {
        self.value == other.value
    }
}

impl<F: PrimeField<Repr = [u8; 0x20]>> LoadedScalar<F> for Scalar {
    type Loader = Rc<EvmLoader>;

    fn loader(&self) -> &Rc<EvmLoader> {
        &self.loader
    }
}

impl<C> EcPointLoader<C> for Rc<EvmLoader>
where
    C: CurveAffine,
    C::ScalarExt: PrimeField<Repr = [u8; 0x20]>,
{
    type LoadedEcPoint = EcPoint;

    fn ec_point_load_const(&self, value: &C) -> EcPoint {
        let coordinates = value.coordinates().unwrap();
        let [x, y] = [coordinates.x(), coordinates.y()]
            .map(|coordinate| U256::from_little_endian(coordinate.to_repr().as_ref()));
        self.ec_point(Value::Constant((x, y)))
    }

    fn ec_point_assert_eq(&self, _: &str, _: &EcPoint, _: &EcPoint) -> Result<(), Error> {
        unimplemented!()
    }

    fn multi_scalar_multiplication(
        pairs: &[(&<Self as ScalarLoader<C::Scalar>>::LoadedScalar, &EcPoint)],
    ) -> EcPoint {
        pairs
            .iter()
            .cloned()
            .map(|(scalar, ec_point)| match scalar.value {
                Value::Constant(constant) if U256::one() == constant => ec_point.clone(),
                _ => ec_point.loader.ec_point_scalar_mul(ec_point, scalar),
            })
            .reduce(|acc, ec_point| acc.loader.ec_point_add(&acc, &ec_point))
            .unwrap()
    }
}

impl<F: PrimeField<Repr = [u8; 0x20]>> ScalarLoader<F> for Rc<EvmLoader> {
    type LoadedScalar = Scalar;

    fn load_const(&self, value: &F) -> Scalar {
        self.scalar(Value::Constant(fe_to_u256(*value)))
    }

    fn assert_eq(&self, _: &str, _: &Scalar, _: &Scalar) -> Result<(), Error> {
        unimplemented!()
    }

    fn sum_with_coeff_and_const(&self, values: &[(F, &Scalar)], constant: F) -> Scalar {
        if values.is_empty() {
            return self.load_const(&constant);
        }

        let push_addend = |(coeff, value): &(F, &Scalar)| {
            assert_ne!(*coeff, F::zero());
            match (*coeff == F::one(), &value.value) {
                (true, _) => {
                    self.push(value);
                }
                (false, Value::Constant(value)) => {
                    self.push(&self.scalar(Value::Constant(fe_to_u256(
                        *coeff * u256_to_fe::<F>(*value),
                    ))));
                }
                (false, _) => {
                    self.code.borrow_mut().push(self.scalar_modulus);
                    self.push(&self.scalar(Value::Constant(fe_to_u256(*coeff))));
                    self.push(value);
                    self.code.borrow_mut().mulmod();
                }
            }
        };

        let mut values = values.iter();
        if constant == F::zero() {
            push_addend(values.next().unwrap());
        } else {
            self.push(&self.scalar(Value::Constant(fe_to_u256(constant))));
        }

        let chunk_size = 16 - self.code.borrow().stack_len();
        for values in &values.chunks(chunk_size) {
            let values = values.into_iter().collect_vec();

            self.code.borrow_mut().push(self.scalar_modulus);
            for _ in 1..chunk_size.min(values.len()) {
                self.code.borrow_mut().dup(0);
            }
            self.code.borrow_mut().swap(chunk_size.min(values.len()));

            for value in values {
                push_addend(value);
                self.code.borrow_mut().addmod();
            }
        }

        let ptr = self.allocate(0x20);
        self.code.borrow_mut().push(ptr).mstore();

        self.scalar(Value::Memory(ptr))
    }

    fn sum_products_with_coeff_and_const(
        &self,
        values: &[(F, &Scalar, &Scalar)],
        constant: F,
    ) -> Scalar {
        if values.is_empty() {
            return self.load_const(&constant);
        }

        let push_addend = |(coeff, lhs, rhs): &(F, &Scalar, &Scalar)| {
            assert_ne!(*coeff, F::zero());
            match (*coeff == F::one(), &lhs.value, &rhs.value) {
                (_, Value::Constant(lhs), Value::Constant(rhs)) => {
                    self.push(&self.scalar(Value::Constant(fe_to_u256(
                        *coeff * u256_to_fe::<F>(*lhs) * u256_to_fe::<F>(*rhs),
                    ))));
                }
                (_, value @ Value::Memory(_), Value::Constant(constant))
                | (_, Value::Constant(constant), value @ Value::Memory(_)) => {
                    self.code.borrow_mut().push(self.scalar_modulus);
                    self.push(&self.scalar(Value::Constant(fe_to_u256(
                        *coeff * u256_to_fe::<F>(*constant),
                    ))));
                    self.push(&self.scalar(value.clone()));
                    self.code.borrow_mut().mulmod();
                }
                (true, _, _) => {
                    self.code.borrow_mut().push(self.scalar_modulus);
                    self.push(lhs);
                    self.push(rhs);
                    self.code.borrow_mut().mulmod();
                }
                (false, _, _) => {
                    self.code.borrow_mut().push(self.scalar_modulus).dup(0);
                    self.push(&self.scalar(Value::Constant(fe_to_u256(*coeff))));
                    self.push(lhs);
                    self.code.borrow_mut().mulmod();
                    self.push(rhs);
                    self.code.borrow_mut().mulmod();
                }
            }
        };

        let mut values = values.iter();
        if constant == F::zero() {
            push_addend(values.next().unwrap());
        } else {
            self.push(&self.scalar(Value::Constant(fe_to_u256(constant))));
        }

        let chunk_size = 16 - self.code.borrow().stack_len();
        for values in &values.chunks(chunk_size) {
            let values = values.into_iter().collect_vec();

            self.code.borrow_mut().push(self.scalar_modulus);
            for _ in 1..chunk_size.min(values.len()) {
                self.code.borrow_mut().dup(0);
            }
            self.code.borrow_mut().swap(chunk_size.min(values.len()));

            for value in values {
                push_addend(value);
                self.code.borrow_mut().addmod();
            }
        }

        let ptr = self.allocate(0x20);
        self.code.borrow_mut().push(ptr).mstore();

        self.scalar(Value::Memory(ptr))
    }

    fn batch_invert<'a>(values: impl IntoIterator<Item = &'a mut Scalar>) {
        let values = values.into_iter().collect_vec();
        let loader = &values.first().unwrap().loader;
        let products = iter::once(values[0].clone())
            .chain(
                iter::repeat_with(|| loader.allocate(0x20))
                    .map(|ptr| loader.scalar(Value::Memory(ptr)))
                    .take(values.len() - 1),
            )
            .collect_vec();

        loader.code.borrow_mut().push(loader.scalar_modulus);
        for _ in 2..values.len() {
            loader.code.borrow_mut().dup(0);
        }

        loader.push(products.first().unwrap());
        for (idx, (value, product)) in values.iter().zip(products.iter()).skip(1).enumerate() {
            loader.push(value);
            loader.code.borrow_mut().mulmod();
            if idx < values.len() - 2 {
                loader.code.borrow_mut().dup(0);
            }
            loader.code.borrow_mut().push(product.ptr()).mstore();
        }

        let inv = loader.invert(products.last().unwrap());

        loader.code.borrow_mut().push(loader.scalar_modulus);
        for _ in 2..values.len() {
            loader.code.borrow_mut().dup(0);
        }

        loader.push(&inv);
        for (value, product) in values.iter().rev().zip(
            products
                .iter()
                .rev()
                .skip(1)
                .map(Some)
                .chain(iter::once(None)),
        ) {
            if let Some(product) = product {
                loader.push(value);
                loader
                    .code
                    .borrow_mut()
                    .dup(2)
                    .dup(2)
                    .push(product.ptr())
                    .mload()
                    .mulmod()
                    .push(value.ptr())
                    .mstore()
                    .mulmod();
            } else {
                loader.code.borrow_mut().push(value.ptr()).mstore();
            }
        }
    }
}

impl<C> Loader<C> for Rc<EvmLoader>
where
    C: CurveAffine,
    C::Scalar: PrimeField<Repr = [u8; 0x20]>,
{
    #[cfg(test)]
    fn start_cost_metering(&self, identifier: &str) {
        self.start_gas_metering(identifier)
    }

    #[cfg(test)]
    fn end_cost_metering(&self) {
        self.end_gas_metering()
    }
}<|MERGE_RESOLUTION|>--- conflicted
+++ resolved
@@ -37,19 +37,11 @@
 
 impl<T: Debug> Value<T> {
     fn identifier(&self) -> String {
-<<<<<<< HEAD
         match &self {
             Value::Constant(_) | Value::Memory(_) => format!("{self:?}"),
             Value::Negated(value) => format!("-({value:?})"),
             Value::Sum(lhs, rhs) => format!("({lhs:?} + {rhs:?})"),
             Value::Product(lhs, rhs) => format!("({lhs:?} * {rhs:?})"),
-=======
-        match self {
-            Value::Constant(_) | Value::Memory(_) => format!("{:?}", self),
-            Value::Negated(value) => format!("-({:?})", value),
-            Value::Sum(lhs, rhs) => format!("({:?} + {:?})", lhs, rhs),
-            Value::Product(lhs, rhs) => format!("({:?} * {:?})", lhs, rhs),
->>>>>>> 75f7532a
         }
     }
 }
