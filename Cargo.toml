--- conflicted
+++ resolved
@@ -10,12 +10,8 @@
 num-integer = "0.1.45"
 num-traits = "0.2.15"
 rand = "0.8"
-<<<<<<< HEAD
 serde = { version = "1.0", features = ["derive"] }
 serde_json  = "1.0"
-rand_chacha = "0.3.1"
-=======
->>>>>>> 2cd8b9d1
 halo2_curves = { git = "https://github.com/privacy-scaling-explorations/halo2curves", tag = "0.3.0", package = "halo2curves" }
 
 # system_halo2
