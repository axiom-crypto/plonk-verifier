--- conflicted
+++ resolved
@@ -21,11 +21,7 @@
     ops::{Add, AddAssign, Mul, MulAssign, Neg, Sub, SubAssign},
 };
 
-<<<<<<< HEAD
-/// [`halo2_curves::pairing::MultiMillerLoop`] with [`std::fmt::Debug`].
-=======
 /// [pairing::MultiMillerLoop] with [`std::fmt::Debug`].
->>>>>>> 343c89e4
 pub trait MultiMillerLoop: pairing::MultiMillerLoop + Debug {}
 
 impl<M: pairing::MultiMillerLoop + Debug> MultiMillerLoop for M {}
