use crate::{
    loader::{LoadedScalar, Loader, ScalarLoader},
    pcs::{
        ipa::{Ipa, IpaAccumulator, IpaAs, IpaProof, IpaSuccinctVerifyingKey, Round},
        PolynomialCommitmentScheme, Query,
    },
    util::{
<<<<<<< HEAD
        arithmetic::{CurveAffine, FieldExt, Fraction, Rotation},
=======
        arithmetic::{CurveAffine, Fraction, PrimeField},
>>>>>>> 4eded17c
        msm::Msm,
        transcript::TranscriptRead,
        Itertools,
    },
    Error,
};
use std::{
    collections::{BTreeMap, BTreeSet},
    iter,
    marker::PhantomData,
};

/// Verifier of multi-open inner product argument. It is for the implementation
/// in [`halo2_proofs`], which is previously <https://eprint.iacr.org/2019/1021>
/// .
#[derive(Clone, Debug)]
pub struct Bgh19;

impl<C, L> PolynomialCommitmentScheme<C, L> for IpaAs<C, Bgh19>
where
    C: CurveAffine,
    L: Loader<C>,
{
    type VerifyingKey = IpaSuccinctVerifyingKey<C>;
    type Proof = Bgh19Proof<C, L>;
    type Output = IpaAccumulator<C, L>;

    fn read_proof<T>(
        svk: &Self::VerifyingKey,
        queries: &[Query<Rotation>],
        transcript: &mut T,
    ) -> Result<Self::Proof, Error>
    where
        T: TranscriptRead<C, L>,
    {
        Bgh19Proof::read(svk, queries, transcript)
    }

    fn verify(
        svk: &Self::VerifyingKey,
        commitments: &[Msm<C, L>],
        x: &L::LoadedScalar,
        queries: &[Query<Rotation, L::LoadedScalar>],
        proof: &Self::Proof,
    ) -> Result<Self::Output, Error> {
        let loader = x.loader();
        let g = loader.ec_point_load_const(&svk.g);

        // Multiopen
        let sets = query_sets(queries);
        let p = {
            let coeffs = query_set_coeffs(&sets, x, &proof.x_3);

            let powers_of_x_1 =
                proof.x_1.powers(sets.iter().map(|set| set.polys.len()).max().unwrap());
            let f_eval = {
                let powers_of_x_2 = proof.x_2.powers(sets.len());
                let f_evals = sets
                    .iter()
                    .zip(coeffs.iter())
                    .zip(proof.q_evals.iter())
                    .map(|((set, coeff), q_eval)| set.f_eval(coeff, q_eval, &powers_of_x_1))
                    .collect_vec();
                x.loader()
                    .sum_products(&powers_of_x_2.iter().zip(f_evals.iter().rev()).collect_vec())
            };
            let msms = sets
                .iter()
                .zip(proof.q_evals.iter())
                .map(|(set, q_eval)| set.msm(commitments, q_eval, &powers_of_x_1));

            let (mut msm, constant) = iter::once(Msm::base(&proof.f) - Msm::constant(f_eval))
                .chain(msms)
                .zip(proof.x_4.powers(sets.len() + 1).into_iter().rev())
                .map(|(msm, power_of_x_4)| msm * &power_of_x_4)
                .sum::<Msm<_, _>>()
                .split();
            if let Some(constant) = constant {
                msm += Msm::base(&g) * &constant;
            }
            msm
        };

        // IPA
        Ipa::succinct_verify(svk, &p, &proof.x_3, &loader.load_zero(), &proof.ipa)
    }
}

/// Structured proof of [`Bgh19`].
#[derive(Clone, Debug)]
pub struct Bgh19Proof<C, L>
where
    C: CurveAffine,
    L: Loader<C>,
{
    // Multiopen
    x_1: L::LoadedScalar,
    x_2: L::LoadedScalar,
    f: L::LoadedEcPoint,
    x_3: L::LoadedScalar,
    q_evals: Vec<L::LoadedScalar>,
    x_4: L::LoadedScalar,
    // IPA
    ipa: IpaProof<C, L>,
}

impl<C, L> Bgh19Proof<C, L>
where
    C: CurveAffine,
    L: Loader<C>,
{
    fn read<T: TranscriptRead<C, L>>(
        svk: &IpaSuccinctVerifyingKey<C>,
        queries: &[Query<Rotation>],
        transcript: &mut T,
    ) -> Result<Self, Error> {
        // Multiopen
        let x_1 = transcript.squeeze_challenge();
        let x_2 = transcript.squeeze_challenge();
        let f = transcript.read_ec_point()?;
        let x_3 = transcript.squeeze_challenge();
        let q_evals = transcript.read_n_scalars(query_sets(queries).len())?;
        let x_4 = transcript.squeeze_challenge();
        // IPA
        let s = transcript.read_ec_point()?;
        let xi = transcript.squeeze_challenge();
        let z = transcript.squeeze_challenge();
        let rounds = iter::repeat_with(|| {
            Ok(Round::new(
                transcript.read_ec_point()?,
                transcript.read_ec_point()?,
                transcript.squeeze_challenge(),
            ))
        })
        .take(svk.domain.k)
        .collect::<Result<Vec<_>, _>>()?;
        let c = transcript.read_scalar()?;
        let blind = transcript.read_scalar()?;
        let g = transcript.read_ec_point()?;
        Ok(Bgh19Proof {
            x_1,
            x_2,
            f,
            x_3,
            q_evals,
            x_4,
            ipa: IpaProof::new(Some((s, xi)), Some(blind), z, rounds, g, c),
        })
    }
}

fn query_sets<S, T>(queries: &[Query<S, T>]) -> Vec<QuerySet<S, T>>
where
<<<<<<< HEAD
    S: PartialEq + Ord + Copy,
=======
    F: PrimeField + Ord,
>>>>>>> 4eded17c
    T: Clone,
{
    let poly_shifts =
        queries.iter().fold(Vec::<(usize, Vec<_>, Vec<&T>)>::new(), |mut poly_shifts, query| {
            if let Some(pos) = poly_shifts.iter().position(|(poly, _, _)| *poly == query.poly) {
                let (_, shifts, evals) = &mut poly_shifts[pos];
                if !shifts.iter().map(|(shift, _)| shift).contains(&query.shift) {
                    shifts.push((query.shift, query.loaded_shift.clone()));
                    evals.push(&query.eval);
                }
            } else {
                poly_shifts.push((
                    query.poly,
                    vec![(query.shift, query.loaded_shift.clone())],
                    vec![&query.eval],
                ));
            }
            poly_shifts
        });

    poly_shifts.into_iter().fold(Vec::<QuerySet<_, T>>::new(), |mut sets, (poly, shifts, evals)| {
        if let Some(pos) = sets.iter().position(|set| {
            BTreeSet::from_iter(set.shifts.iter().map(|(shift, _)| shift))
                == BTreeSet::from_iter(shifts.iter().map(|(shift, _)| shift))
        }) {
            let set = &mut sets[pos];
            if !set.polys.contains(&poly) {
                set.polys.push(poly);
                set.evals.push(
                    set.shifts
                        .iter()
                        .map(|lhs| {
                            let idx = shifts.iter().position(|rhs| lhs.0 == rhs.0).unwrap();
                            evals[idx]
                        })
                        .collect(),
                );
            }
        } else {
            let set = QuerySet { shifts, polys: vec![poly], evals: vec![evals] };
            sets.push(set);
        }
        sets
    })
}

fn query_set_coeffs<F, T>(
    sets: &[QuerySet<Rotation, T>],
    x: &T,
    x_3: &T,
) -> Vec<QuerySetCoeff<F, T>>
where
    F: PrimeField + Ord,
    T: LoadedScalar<F>,
{
    let superset = BTreeMap::from_iter(sets.iter().flat_map(|set| set.shifts.clone()));

    let size = sets.iter().map(|set| set.shifts.len()).chain(Some(2)).max().unwrap();
    let powers_of_x = x.powers(size);
    let x_3_minus_x_shift_i = BTreeMap::from_iter(
        superset
            .into_iter()
            .map(|(shift, loaded_shift)| (shift, x_3.clone() - x.clone() * loaded_shift)),
    );

    let mut coeffs = sets
        .iter()
        .map(|set| QuerySetCoeff::new(&set.shifts, &powers_of_x, x_3, &x_3_minus_x_shift_i))
        .collect_vec();

    T::Loader::batch_invert(coeffs.iter_mut().flat_map(QuerySetCoeff::denoms));
    T::Loader::batch_invert(coeffs.iter_mut().flat_map(QuerySetCoeff::denoms));
    coeffs.iter_mut().for_each(QuerySetCoeff::evaluate);

    coeffs
}

#[derive(Clone, Debug)]
struct QuerySet<'a, S, T> {
    shifts: Vec<(S, T)>,
    polys: Vec<usize>,
    evals: Vec<Vec<&'a T>>,
}

<<<<<<< HEAD
impl<'a, S, T> QuerySet<'a, S, T> {
=======
impl<'a, F, T> QuerySet<'a, F, T>
where
    F: PrimeField,
    T: LoadedScalar<F>,
{
>>>>>>> 4eded17c
    fn msm<C: CurveAffine, L: Loader<C, LoadedScalar = T>>(
        &self,
        commitments: &[Msm<'a, C, L>],
        q_eval: &T,
        powers_of_x_1: &[T],
    ) -> Msm<C, L>
    where
        T: LoadedScalar<C::Scalar>,
    {
        self.polys
            .iter()
            .rev()
            .zip(powers_of_x_1)
            .map(|(poly, power_of_x_1)| commitments[*poly].clone() * power_of_x_1)
            .sum::<Msm<_, _>>()
            - Msm::constant(q_eval.clone())
    }

    fn f_eval<F: FieldExt>(&self, coeff: &QuerySetCoeff<F, T>, q_eval: &T, powers_of_x_1: &[T]) -> T
    where
        T: LoadedScalar<F>,
    {
        let loader = q_eval.loader();
        let r_eval = {
            let r_evals = self
                .evals
                .iter()
                .map(|evals| {
                    loader.sum_products(
                        &coeff
                            .eval_coeffs
                            .iter()
                            .zip(evals.iter())
                            .map(|(coeff, eval)| (coeff.evaluated(), *eval))
                            .collect_vec(),
                    ) * coeff.r_eval_coeff.as_ref().unwrap().evaluated()
                })
                .collect_vec();
            loader.sum_products(&r_evals.iter().rev().zip(powers_of_x_1).collect_vec())
        };

        (q_eval.clone() - r_eval) * coeff.f_eval_coeff.evaluated()
    }
}

#[derive(Clone, Debug)]
struct QuerySetCoeff<F, T> {
    eval_coeffs: Vec<Fraction<T>>,
    r_eval_coeff: Option<Fraction<T>>,
    f_eval_coeff: Fraction<T>,
    _marker: PhantomData<F>,
}

impl<F, T> QuerySetCoeff<F, T>
where
    F: PrimeField + Ord,
    T: LoadedScalar<F>,
{
    fn new(
        shifts: &[(Rotation, T)],
        powers_of_x: &[T],
        x_3: &T,
        x_3_minus_x_shift_i: &BTreeMap<Rotation, T>,
    ) -> Self {
        let loader = x_3.loader();
        let normalized_ell_primes = shifts
            .iter()
            .enumerate()
            .map(|(j, shift_j)| {
                shifts
                    .iter()
                    .enumerate()
                    .filter(|&(i, _)| i != j)
                    .map(|(_, shift_i)| (shift_j.1.clone() - &shift_i.1))
                    .reduce(|acc, value| acc * value)
<<<<<<< HEAD
                    .unwrap_or_else(|| loader.load_const(&F::one()))
=======
                    .unwrap_or(F::ONE)
>>>>>>> 4eded17c
            })
            .collect_vec();

        let x = &powers_of_x[1].clone();
        let x_pow_k_minus_one = &powers_of_x[shifts.len() - 1];

        let barycentric_weights = shifts
            .iter()
            .zip(normalized_ell_primes.iter())
            .map(|((_, loaded_shift), normalized_ell_prime)| {
                let tmp = normalized_ell_prime.clone() * x_pow_k_minus_one;
                loader.sum_products(&[(&tmp, x_3), (&-(tmp.clone() * loaded_shift), x)])
            })
            .map(Fraction::one_over)
            .collect_vec();

        let f_eval_coeff = Fraction::one_over(loader.product(
            &shifts.iter().map(|(shift, _)| x_3_minus_x_shift_i.get(shift).unwrap()).collect_vec(),
        ));

        Self {
            eval_coeffs: barycentric_weights,
            r_eval_coeff: None,
            f_eval_coeff,
            _marker: PhantomData,
        }
    }

    fn denoms(&mut self) -> impl IntoIterator<Item = &'_ mut T> {
        if self.eval_coeffs.first().unwrap().denom().is_some() {
            return self
                .eval_coeffs
                .iter_mut()
                .chain(Some(&mut self.f_eval_coeff))
                .filter_map(Fraction::denom_mut)
                .collect_vec();
        }

        if self.r_eval_coeff.is_none() {
            self.eval_coeffs
                .iter_mut()
                .chain(Some(&mut self.f_eval_coeff))
                .for_each(Fraction::evaluate);

            let loader = self.f_eval_coeff.evaluated().loader();
            let barycentric_weights_sum =
                loader.sum(&self.eval_coeffs.iter().map(Fraction::evaluated).collect_vec());
            self.r_eval_coeff = Some(Fraction::one_over(barycentric_weights_sum));

            return vec![self.r_eval_coeff.as_mut().unwrap().denom_mut().unwrap()];
        }

        unreachable!()
    }

    fn evaluate(&mut self) {
        self.r_eval_coeff.as_mut().unwrap().evaluate();
    }
}<|MERGE_RESOLUTION|>--- conflicted
+++ resolved
@@ -5,11 +5,7 @@
         PolynomialCommitmentScheme, Query,
     },
     util::{
-<<<<<<< HEAD
-        arithmetic::{CurveAffine, FieldExt, Fraction, Rotation},
-=======
-        arithmetic::{CurveAffine, Fraction, PrimeField},
->>>>>>> 4eded17c
+        arithmetic::{CurveAffine, Fraction, PrimeField, Rotation},
         msm::Msm,
         transcript::TranscriptRead,
         Itertools,
@@ -163,11 +159,7 @@
 
 fn query_sets<S, T>(queries: &[Query<S, T>]) -> Vec<QuerySet<S, T>>
 where
-<<<<<<< HEAD
     S: PartialEq + Ord + Copy,
-=======
-    F: PrimeField + Ord,
->>>>>>> 4eded17c
     T: Clone,
 {
     let poly_shifts =
@@ -252,15 +244,7 @@
     evals: Vec<Vec<&'a T>>,
 }
 
-<<<<<<< HEAD
 impl<'a, S, T> QuerySet<'a, S, T> {
-=======
-impl<'a, F, T> QuerySet<'a, F, T>
-where
-    F: PrimeField,
-    T: LoadedScalar<F>,
-{
->>>>>>> 4eded17c
     fn msm<C: CurveAffine, L: Loader<C, LoadedScalar = T>>(
         &self,
         commitments: &[Msm<'a, C, L>],
@@ -279,7 +263,12 @@
             - Msm::constant(q_eval.clone())
     }
 
-    fn f_eval<F: FieldExt>(&self, coeff: &QuerySetCoeff<F, T>, q_eval: &T, powers_of_x_1: &[T]) -> T
+    fn f_eval<F: PrimeField>(
+        &self,
+        coeff: &QuerySetCoeff<F, T>,
+        q_eval: &T,
+        powers_of_x_1: &[T],
+    ) -> T
     where
         T: LoadedScalar<F>,
     {
@@ -336,11 +325,7 @@
                     .filter(|&(i, _)| i != j)
                     .map(|(_, shift_i)| (shift_j.1.clone() - &shift_i.1))
                     .reduce(|acc, value| acc * value)
-<<<<<<< HEAD
-                    .unwrap_or_else(|| loader.load_const(&F::one()))
-=======
-                    .unwrap_or(F::ONE)
->>>>>>> 4eded17c
+                    .unwrap_or_else(|| loader.load_const(&F::ONE))
             })
             .collect_vec();
 
