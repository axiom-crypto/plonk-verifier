[package]
name = "snark-verifier"
version = "0.1.1"
edition = "2021"

[dependencies]
itertools = "0.10.5"
lazy_static = "1.4.0"
num-bigint = "0.4.3"
num-integer = "0.1.45"
num-traits = "0.2.15"
hex = "0.4"
rand = "0.8"
serde = { version = "1.0", features = ["derive"] }

# Use halo2-base as non-optional dependency because it re-exports halo2_proofs, halo2curves, and poseidon, using different repos based on feature flag "halo2-axiom" or "halo2-pse"
<<<<<<< HEAD
halo2-base = { git = "https://github.com/axiom-crypto/halo2-lib.git", branch = "develop", default-features = false }
# This is Scroll's audited poseidon circuit. We only use it for the Native Poseidon spec. We do not use the halo2 circuit at all (and it wouldn't even work because the halo2_proofs tag is not compatbile).
poseidon-circuit = { git = "https://github.com/scroll-tech/poseidon-circuit.git" }
=======
halo2-base = { git = "https://github.com/axiom-crypto/halo2-lib.git", tag = "v0.3.0", default-features = false }
# This is Scroll's audited poseidon circuit. We only use it for the Native Poseidon spec. We do not use the halo2 circuit at all (and it wouldn't even work because the halo2_proofs tag is not compatbile).
poseidon-circuit = { git = "https://github.com/scroll-tech/poseidon-circuit.git", rev = "50015b7" }
>>>>>>> 43e95ce6

# parallel
rayon = { version = "1.7.0", optional = true }

# loader_evm
<<<<<<< HEAD
sha3 = { version = "0.10", optional = true }
bytes = { version = "1.1.0", default-features = false, optional = true }
primitive-types = { version = "0.12.1", default-features = false, features = ["std"], optional = true }
rlp = { version = "0.5.2", default-features = false, features = ["std"], optional = true }
revm = { version = "= 2.3.1", optional = true }

# loader_halo2
halo2-ecc = { git = "https://github.com/axiom-crypto/halo2-lib.git", branch = "develop", default-features = false, optional = true }
=======
sha3 = { version = "=0.10.8", optional = true }
bytes = { version = "=1.4.0", default-features = false, optional = true }
primitive-types = { version = "=0.12.1", default-features = false, features = ["std"], optional = true }
rlp = { version = "=0.5.2", default-features = false, features = ["std"], optional = true }
revm = { version = "=2.3.1", optional = true }

# loader_halo2
halo2-ecc = { git = "https://github.com/axiom-crypto/halo2-lib.git", tag = "v0.3.0", default-features = false, optional = true }
>>>>>>> 43e95ce6

[dev-dependencies]
ark-std = { version = "0.3.0", features = ["print-trace"] }
paste = "1.0.7"
rand_chacha = "0.3.1"
serde = { version = "1.0", features = ["derive"] }
serde_json = "1.0"
# loader_evm
crossterm = { version = "0.25" }
tui = { version = "0.19", default-features = false, features = ["crossterm"] }

[features]
default = ["loader_evm", "loader_halo2", "halo2-axiom", "display"]
display = ["halo2-base/display", "halo2-ecc?/display"]
loader_evm = ["dep:primitive-types", "dep:sha3", "dep:revm", "dep:bytes", "dep:rlp"]
loader_halo2 = ["halo2-ecc"]
parallel = ["dep:rayon"]
# EXACTLY one of halo2-pse / halo2-axiom should always be turned on; not sure how to enforce this with Cargo
halo2-pse = ["halo2-base/halo2-pse", "halo2-ecc?/halo2-pse"]
halo2-axiom = ["halo2-base/halo2-axiom", "halo2-ecc?/halo2-axiom"]

[[example]]
name = "evm-verifier"
required-features = ["loader_evm"]

[[example]]
name = "evm-verifier-with-accumulator"
required-features = ["loader_halo2", "loader_evm"]

[[example]]
name = "recursion"
required-features = ["loader_halo2"]<|MERGE_RESOLUTION|>--- conflicted
+++ resolved
@@ -14,39 +14,22 @@
 serde = { version = "1.0", features = ["derive"] }
 
 # Use halo2-base as non-optional dependency because it re-exports halo2_proofs, halo2curves, and poseidon, using different repos based on feature flag "halo2-axiom" or "halo2-pse"
-<<<<<<< HEAD
 halo2-base = { git = "https://github.com/axiom-crypto/halo2-lib.git", branch = "develop", default-features = false }
 # This is Scroll's audited poseidon circuit. We only use it for the Native Poseidon spec. We do not use the halo2 circuit at all (and it wouldn't even work because the halo2_proofs tag is not compatbile).
-poseidon-circuit = { git = "https://github.com/scroll-tech/poseidon-circuit.git" }
-=======
-halo2-base = { git = "https://github.com/axiom-crypto/halo2-lib.git", tag = "v0.3.0", default-features = false }
-# This is Scroll's audited poseidon circuit. We only use it for the Native Poseidon spec. We do not use the halo2 circuit at all (and it wouldn't even work because the halo2_proofs tag is not compatbile).
 poseidon-circuit = { git = "https://github.com/scroll-tech/poseidon-circuit.git", rev = "50015b7" }
->>>>>>> 43e95ce6
 
 # parallel
 rayon = { version = "1.7.0", optional = true }
 
 # loader_evm
-<<<<<<< HEAD
-sha3 = { version = "0.10", optional = true }
-bytes = { version = "1.1.0", default-features = false, optional = true }
-primitive-types = { version = "0.12.1", default-features = false, features = ["std"], optional = true }
+sha3 = { version = "0.10.8", optional = true }
+bytes = { version = "1.4.0", default-features = false, optional = true }
+primitive-types = { version = "=0.12.1", default-features = false, features = ["std"], optional = true }
 rlp = { version = "0.5.2", default-features = false, features = ["std"], optional = true }
-revm = { version = "= 2.3.1", optional = true }
-
-# loader_halo2
-halo2-ecc = { git = "https://github.com/axiom-crypto/halo2-lib.git", branch = "develop", default-features = false, optional = true }
-=======
-sha3 = { version = "=0.10.8", optional = true }
-bytes = { version = "=1.4.0", default-features = false, optional = true }
-primitive-types = { version = "=0.12.1", default-features = false, features = ["std"], optional = true }
-rlp = { version = "=0.5.2", default-features = false, features = ["std"], optional = true }
-revm = { version = "=2.3.1", optional = true }
+revm = { version = "2.3.1", optional = true }
 
 # loader_halo2
 halo2-ecc = { git = "https://github.com/axiom-crypto/halo2-lib.git", tag = "v0.3.0", default-features = false, optional = true }
->>>>>>> 43e95ce6
 
 [dev-dependencies]
 ark-std = { version = "0.3.0", features = ["print-trace"] }
