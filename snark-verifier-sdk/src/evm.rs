use crate::{GWC, SHPLONK};

use super::{CircuitExt, PlonkVerifier};
#[cfg(feature = "display")]
use ark_std::{end_timer, start_timer};
use halo2_base::halo2_proofs::{
    halo2curves::bn256::{Bn256, Fq, Fr, G1Affine},
    plonk::{create_proof, verify_proof, Circuit, ProvingKey, VerifyingKey},
    poly::{
        commitment::{ParamsProver, Prover, Verifier},
        kzg::{
            commitment::{KZGCommitmentScheme, ParamsKZG},
            msm::DualMSM,
            multiopen::{ProverGWC, ProverSHPLONK, VerifierGWC, VerifierSHPLONK},
            strategy::{AccumulatorStrategy, GuardKZG},
        },
        VerificationStrategy,
    },
    transcript::{TranscriptReadBuffer, TranscriptWriterBuffer},
};
use itertools::Itertools;
use rand::{rngs::StdRng, SeedableRng};
pub use snark_verifier::loader::evm::encode_calldata;
use snark_verifier::{
<<<<<<< HEAD
    loader::evm::{compile_solidity, deploy_and_call, EvmLoader},
=======
    loader::evm::{compile_solidity, EvmLoader},
>>>>>>> 343c89e4
    pcs::{
        kzg::{KzgAccumulator, KzgAsVerifyingKey, KzgDecidingKey, KzgSuccinctVerifyingKey},
        AccumulationDecider, AccumulationScheme, PolynomialCommitmentScheme,
    },
    system::halo2::{compile, transcript::evm::EvmTranscript, Config},
    verifier::SnarkVerifier,
};
use std::{fs, io, path::Path, rc::Rc};

/// Generates a proof for evm verification using either SHPLONK or GWC proving method. Uses Keccak for Fiat-Shamir.
pub fn gen_evm_proof<'params, C, P, V>(
    params: &'params ParamsKZG<Bn256>,
    pk: &'params ProvingKey<G1Affine>,
    circuit: C,
    instances: Vec<Vec<Fr>>,
) -> Vec<u8>
where
    C: Circuit<Fr>,
    P: Prover<'params, KZGCommitmentScheme<Bn256>>,
    V: Verifier<
        'params,
        KZGCommitmentScheme<Bn256>,
        Guard = GuardKZG<'params, Bn256>,
        MSMAccumulator = DualMSM<'params, Bn256>,
    >,
{
    let instances = instances.iter().map(|instances| instances.as_slice()).collect_vec();

    #[cfg(feature = "display")]
    let proof_time = start_timer!(|| "Create EVM proof");
    let rng = StdRng::from_entropy();
    let proof = {
        let mut transcript = TranscriptWriterBuffer::<_, G1Affine, _>::init(Vec::new());
        create_proof::<KZGCommitmentScheme<Bn256>, P, _, _, EvmTranscript<_, _, _, _>, _>(
            params,
            pk,
            &[circuit],
            &[instances.as_slice()],
            rng,
            &mut transcript,
        )
        .unwrap();
        transcript.finalize()
    };
    #[cfg(feature = "display")]
    end_timer!(proof_time);

    let accept = {
        let mut transcript = TranscriptReadBuffer::<_, G1Affine, _>::init(proof.as_slice());
        VerificationStrategy::<_, V>::finalize(
            verify_proof::<_, V, _, EvmTranscript<_, _, _, _>, _>(
                params.verifier_params(),
                pk.get_vk(),
                AccumulatorStrategy::new(params.verifier_params()),
                &[instances.as_slice()],
                &mut transcript,
            )
            .unwrap(),
        )
    };
    assert!(accept);

    proof
}

pub fn gen_evm_proof_gwc<'params, C: Circuit<Fr>>(
    params: &'params ParamsKZG<Bn256>,
    pk: &'params ProvingKey<G1Affine>,
    circuit: C,
    instances: Vec<Vec<Fr>>,
) -> Vec<u8> {
    gen_evm_proof::<C, ProverGWC<_>, VerifierGWC<_>>(params, pk, circuit, instances)
}

pub fn gen_evm_proof_shplonk<'params, C: Circuit<Fr>>(
    params: &'params ParamsKZG<Bn256>,
    pk: &'params ProvingKey<G1Affine>,
    circuit: C,
    instances: Vec<Vec<Fr>>,
) -> Vec<u8> {
    gen_evm_proof::<C, ProverSHPLONK<_>, VerifierSHPLONK<_>>(params, pk, circuit, instances)
}

pub trait EvmKzgAccumulationScheme = PolynomialCommitmentScheme<
        G1Affine,
        Rc<EvmLoader>,
        VerifyingKey = KzgSuccinctVerifyingKey<G1Affine>,
        Output = KzgAccumulator<G1Affine, Rc<EvmLoader>>,
    > + AccumulationScheme<
        G1Affine,
        Rc<EvmLoader>,
        VerifyingKey = KzgAsVerifyingKey,
        Accumulator = KzgAccumulator<G1Affine, Rc<EvmLoader>>,
    > + AccumulationDecider<G1Affine, Rc<EvmLoader>, DecidingKey = KzgDecidingKey<Bn256>>;

pub fn gen_evm_verifier<C, AS>(
    params: &ParamsKZG<Bn256>,
    vk: &VerifyingKey<G1Affine>,
    num_instance: Vec<usize>,
    path: Option<&Path>,
) -> Vec<u8>
where
    C: CircuitExt<Fr>,
    AS: EvmKzgAccumulationScheme,
{
    let protocol = compile(
        params,
        vk,
        Config::kzg()
            .with_num_instance(num_instance.clone())
            .with_accumulator_indices(C::accumulator_indices()),
    );
    // deciding key
    let dk = (params.get_g()[0], params.g2(), params.s_g2()).into();

    let loader = EvmLoader::new::<Fq, Fr>();
    let protocol = protocol.loaded(&loader);
    let mut transcript = EvmTranscript::<_, Rc<EvmLoader>, _, _>::new(&loader);

    let instances = transcript.load_instances(num_instance);
    let proof =
        PlonkVerifier::<AS>::read_proof(&dk, &protocol, &instances, &mut transcript).unwrap();
    PlonkVerifier::<AS>::verify(&dk, &protocol, &instances, &proof).unwrap();

    let sol_code = loader.solidity_code();
    let byte_code = compile_solidity(&sol_code);
    if let Some(path) = path {
        path.parent().and_then(|dir| fs::create_dir_all(dir).ok()).unwrap();
        fs::write(path, sol_code).unwrap();
    }
    byte_code
}

pub fn gen_evm_verifier_gwc<C: CircuitExt<Fr>>(
    params: &ParamsKZG<Bn256>,
    vk: &VerifyingKey<G1Affine>,
    num_instance: Vec<usize>,
    path: Option<&Path>,
) -> Vec<u8> {
    gen_evm_verifier::<C, GWC>(params, vk, num_instance, path)
}

pub fn gen_evm_verifier_shplonk<C: CircuitExt<Fr>>(
    params: &ParamsKZG<Bn256>,
    vk: &VerifyingKey<G1Affine>,
    num_instance: Vec<usize>,
    path: Option<&Path>,
) -> Vec<u8> {
    gen_evm_verifier::<C, SHPLONK>(params, vk, num_instance, path)
}

#[cfg(feature = "revm")]
pub fn evm_verify(deployment_code: Vec<u8>, instances: Vec<Vec<Fr>>, proof: Vec<u8>) {
    let calldata = encode_calldata(&instances, &proof);
<<<<<<< HEAD
    let gas_cost = deploy_and_call(deployment_code, calldata).unwrap();
=======
    let gas_cost = snark_verifier::loader::evm::deploy_and_call(deployment_code, calldata).unwrap();
>>>>>>> 343c89e4
    dbg!(gas_cost);
}

pub fn write_calldata(instances: &[Vec<Fr>], proof: &[u8], path: &Path) -> io::Result<String> {
    let calldata = encode_calldata(instances, proof);
    let calldata = hex::encode(calldata);
    fs::write(path, &calldata)?;
    Ok(calldata)
}<|MERGE_RESOLUTION|>--- conflicted
+++ resolved
@@ -22,11 +22,7 @@
 use rand::{rngs::StdRng, SeedableRng};
 pub use snark_verifier::loader::evm::encode_calldata;
 use snark_verifier::{
-<<<<<<< HEAD
-    loader::evm::{compile_solidity, deploy_and_call, EvmLoader},
-=======
     loader::evm::{compile_solidity, EvmLoader},
->>>>>>> 343c89e4
     pcs::{
         kzg::{KzgAccumulator, KzgAsVerifyingKey, KzgDecidingKey, KzgSuccinctVerifyingKey},
         AccumulationDecider, AccumulationScheme, PolynomialCommitmentScheme,
@@ -181,11 +177,7 @@
 #[cfg(feature = "revm")]
 pub fn evm_verify(deployment_code: Vec<u8>, instances: Vec<Vec<Fr>>, proof: Vec<u8>) {
     let calldata = encode_calldata(&instances, &proof);
-<<<<<<< HEAD
-    let gas_cost = deploy_and_call(deployment_code, calldata).unwrap();
-=======
     let gas_cost = snark_verifier::loader::evm::deploy_and_call(deployment_code, calldata).unwrap();
->>>>>>> 343c89e4
     dbg!(gas_cost);
 }
 
